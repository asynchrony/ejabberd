--- conflicted
+++ resolved
@@ -492,17 +492,6 @@
 %%
 {modules,
  [
-<<<<<<< HEAD
-%%  {mod_adhoc,    []},
-%%  {mod_announce, [{access, announce}]}, % recommends mod_adhoc
-%%  {mod_blocking,[]}, % requires mod_privacy
-%%  {mod_caps,     []},
-%%  {mod_configure,[]}, % requires mod_adhoc
-%%  {mod_disco,    []},
-  %%{mod_echo,   [{host, "echo.localhost"}]},
-%%  {mod_irc,      []},
-%%  {mod_http_bind, []},
-=======
   %%{mod_adhoc,    []},
   %%{mod_announce, [{access, announce}]}, % recommends mod_adhoc
   %%{mod_blocking,[]}, % requires mod_privacy
@@ -512,35 +501,10 @@
   %%{mod_echo,   [{host, "echo.localhost"}]},
   %%{mod_irc,      []},
   %%{mod_http_bind, []},
->>>>>>> 93286aaa
   %%{mod_http_fileserver, [
   %%                       {docroot, "/var/www"},
   %%                       {accesslog, "/var/log/ejabberd/access.log"}
   %%                      ]},
-<<<<<<< HEAD
-%%  {mod_last,     []},
-%%  {mod_muc,      [
-%%		  %%{host, "conference.@HOST@"},
-%%		  {access, muc},
-%%		  {access_create, muc_create},
-%%		  {access_persistent, muc_create},
-%%		  {access_admin, muc_admin}
-%%		 ]},
-  %%{mod_muc_log,[]},
-%%  {mod_offline,  [{access_max_user_messages, max_user_offline_messages}]},
-%%  {mod_ping,     []},
-  %%{mod_pres_counter,[{count, 5}, {interval, 60}]},
-  {mod_privacy,  []},
-%%  {mod_private,  []},
-  %%{mod_proxy65,[]},
-%%  {mod_pubsub,   [
-%%		  {access_createnode, pubsub_createnode},
-%%		  {ignore_pep_from_offline, true}, % reduces resource comsumption, but XEP incompliant
-%%		  %%{ignore_pep_from_offline, false},  % XEP compliant, but increases resource comsumption
-%%		  {last_item_cache, false},
-%%		  {plugins, ["flat", "hometree", "pep"]}  % pep requires mod_caps
-%%		 ]},
-=======
   %%{mod_last,     []},
   %%{mod_muc,      [
 		  %%{host, "conference.@HOST@"},
@@ -563,7 +527,6 @@
 			%%{last_item_cache, false},
 			%%{plugins, ["flat", "hometree", "pep"]}  % pep requires mod_caps
 		 %%]},
->>>>>>> 93286aaa
   {mod_register, [
 		  %%
 		  %% Protect In-Band account registrations with CAPTCHA.
@@ -610,17 +573,10 @@
   %%		 ]},
   {mod_roster,   []},
   %%{mod_service_log,[]},
-<<<<<<< HEAD
-  {mod_shared_roster,[]},
-  {mod_stats,    []},
-  {mod_time,     []},
- %% {mod_vcard,    []},
-=======
   %%{mod_shared_roster,[]},
   %%{mod_stats,    []},
   %%{mod_time,     []},
   %%{mod_vcard,    []},
->>>>>>> 93286aaa
   {mod_version,  []}
  ]}.
 
