--- conflicted
+++ resolved
@@ -19,20 +19,14 @@
 -export([sm_register_connection_hook/3,
          sm_remove_connection_hook/3,
          auth_failed/3,
-<<<<<<< HEAD
          user_send_packet/3,
          user_receive_packet/4,
          xmpp_bounce_message/1,
          xmpp_stanza_dropped/3,
-         xmpp_errors/1]).
-
-
--include("ejabberd.hrl").
-=======
+         xmpp_errors/1,
          privacy_iq_get/5,
          privacy_iq_set/4,
          privacy_check_packet/6]).
->>>>>>> 72534042
 
 -define(CORE, ejabberd_snmp_core).
 
@@ -43,22 +37,18 @@
 %% Here will be declared which hooks should be registered
 get_hooks(Host) ->
     [[sm_register_connection_hook, Host, ?MODULE, sm_register_connection_hook, 50],
-<<<<<<< HEAD
      [sm_remove_connection_hook, Host, ?MODULE, sm_remove_connection_hook, 50],
      [auth_failed, Host, ?MODULE, auth_failed, 50],
      [user_send_packet, Host, ?MODULE, user_send_packet, 50],
      [user_receive_packet, Host, ?MODULE, user_receive_packet, 50],
      [xmpp_stanza_dropped, Host, ?MODULE, xmpp_stanza_dropped, 50],
      [xmpp_bounce_message, Host, ?MODULE, xmpp_bounce_message, 50],
-     [xmpp_errors, ?MODULE, xmpp_errors, 50]].
-
-=======
+     [xmpp_errors, ?MODULE, xmpp_errors, 50],
      [sm_remove_connection_hook,   Host, ?MODULE, sm_remove_connection_hook, 50],
      [auth_failed,            Host, ?MODULE, auth_failed, 50],
      [privacy_iq_get,         Host, ?MODULE, privacy_iq_get, 1],
      [privacy_iq_set,         Host, ?MODULE, privacy_iq_set, 1],
      [privacy_check_packet,   Host, ?MODULE, privacy_check_packet, 55]].
->>>>>>> 72534042
 
 %%------------------------------
 %% SNMP specific hook callbacks
@@ -78,7 +68,6 @@
 auth_failed(_,_,_) ->
     ejabberd_snmp_core:increment_counter(sessionAuthFails).
 
-<<<<<<< HEAD
 -spec user_send_packet(tuple(), tuple(), tuple()) -> term().
 user_send_packet(_,_,Packet) ->
     ejabberd_snmp_core:increment_counter(xmppStanzaSent),
@@ -124,10 +113,6 @@
     ejabberd_snmp_core:increment_counter(xmppErrorPresence).
 
 
-%%----------------
-%% Helpers
-%%----------------
-=======
 -spec privacy_iq_get(term(), term(), term(), term(), term()) -> term().                                                        
 privacy_iq_get(Acc, _, _, _, _) ->
     ?CORE:increment_counter(modPrivacyGets),
@@ -158,5 +143,4 @@
     end,
     Acc.
 
-%%% vim: set sts=4 ts=4 sw=4 et filetype=erlang foldmarker=%%%',%%%. foldmethod=marker:
->>>>>>> 72534042
+%%% vim: set sts=4 ts=4 sw=4 et filetype=erlang foldmarker=%%%',%%%. foldmethod=marker: