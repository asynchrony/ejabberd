%%%----------------------------------------------------------------------
%%% File    : ejd2odbc.erl
%%% Author  : Alexey Shchepin <alexey@process-one.net>
%%% Purpose : Export some mnesia tables to SQL DB
%%% Created : 22 Aug 2005 by Alexey Shchepin <alexey@process-one.net>
%%%
%%%
%%% ejabberd, Copyright (C) 2002-2009   ProcessOne
%%%
%%% This program is free software; you can redistribute it and/or
%%% modify it under the terms of the GNU General Public License as
%%% published by the Free Software Foundation; either version 2 of the
%%% License, or (at your option) any later version.
%%%
%%% This program is distributed in the hope that it will be useful,
%%% but WITHOUT ANY WARRANTY; without even the implied warranty of
%%% MERCHANTABILITY or FITNESS FOR A PARTICULAR PURPOSE.  See the GNU
%%% General Public License for more details.
%%%
%%% You should have received a copy of the GNU General Public License
%%% along with this program; if not, write to the Free Software
%%% Foundation, Inc., 59 Temple Place, Suite 330, Boston, MA
%%% 02111-1307 USA
%%%
%%%----------------------------------------------------------------------

-module(ejd2odbc).
-author('alexey@process-one.net').

%% External exports
-export([export_passwd/2,
	 export_roster/2,
	 export_offline/2,
	 export_last/2,
	 export_vcard/2,
	 export_vcard_search/2,
	 export_private_storage/2]).

-include_lib("exmpp/include/exmpp.hrl").

-include("ejabberd.hrl").
-include("mod_roster.hrl").

-record(offline_msg, {us, timestamp, expire, from, to, packet}).
-record(last_activity, {us, timestamp, status}).
-record(vcard, {us, vcard}).
-record(vcard_search, {us,
		       user,     luser,
		       fn,	 lfn,
		       family,	 lfamily,
		       given,	 lgiven,
		       middle,	 lmiddle,
		       nickname, lnickname,
		       bday,	 lbday,
		       ctry,	 lctry,
		       locality, llocality,
		       email,	 lemail,
		       orgname,	 lorgname,
		       orgunit,	 lorgunit
		      }).
-record(private_storage, {usns, xml}).

-define(MAX_RECORDS_PER_TRANSACTION, 1000).

%%%----------------------------------------------------------------------
%%% API
%%%----------------------------------------------------------------------
%%% How to use:
%%% A table can be converted from Mnesia to an ODBC database by calling
%%% one of the API function with the following parameters:
%%% - Server is the server domain you want to convert
%%% - Output can be either odbc to export to the configured relational
%%%   database or "Filename" to export to text file.

export_passwd(Server, Output) ->
    export_common(
      Server, passwd, Output,
      fun(Host, {passwd, {LUser, LServer}, Password} = _R)
	 when LServer == Host ->
	      Username = ejabberd_odbc:escape(LUser),
	      Pass = ejabberd_odbc:escape(Password),
	      ["delete from users where username='", Username ,"';"
	       "insert into users(username, password) "
	       "values ('", Username, "', '", Pass, "');"];
	 (_Host, _R) ->
	      []
      end).

export_roster(Server, Output) ->
    export_common(
      Server, roster, Output,
      fun(Host, #roster{usj = {LUser, LServer, {N, D, Res} = _LJID}} = R)
	 when LServer == Host ->
	      Username = ejabberd_odbc:escape(LUser),
	      SJID = ejabberd_odbc:escape(exmpp_jid:to_list(N, D, Res)),
	      ItemVals = record_to_string(R),
	      ItemGroups = groups_to_string(R),
	      ["delete from rosterusers "
	       "      where username='", Username, "' "
	       "        and jid='", SJID, "';"
	       "insert into rosterusers("
	       "              username, jid, nick, "
	       "              subscription, ask, askmessage, "
	       "              server, subscribe, type) "
	       " values ", ItemVals, ";"
	       "delete from rostergroups "
	       "      where username='", Username, "' "
	       "        and jid='", SJID, "';",
	       [["insert into rostergroups("
		 "              username, jid, grp) "
		 " values ", ItemGroup, ";"] ||
		   ItemGroup <- ItemGroups]];
	 (_Host, _R) ->
	      []
      end).

export_offline(Server, Output) ->
    export_common(
      Server, offline_msg, Output,
      fun(Host, #offline_msg{us = {LUser, LServer},
			     timestamp = TimeStamp,
			     from = From,
			     to = To,
			     packet = Packet})
	 when LServer == Host ->
	      Username = ejabberd_odbc:escape(LUser),
<<<<<<< HEAD
	      {xmlelement, Name, Attrs, Els} = Packet,
	      Attrs2 = jlib:replace_from_to_attrs(
			 jlib:jid_to_string(From),
			 jlib:jid_to_string(To),
			 Attrs),
	      NewPacket = {xmlelement, Name, Attrs2,
			   Els ++
			   [jlib:timestamp_to_xml(
			      calendar:now_to_universal_time(TimeStamp),
			      utc,
			      jlib:make_jid("", Server, ""),
			      "Offline Storage"),
			    %% TODO: Delete the next three lines once XEP-0091 is Obsolete
			    jlib:timestamp_to_xml(
			      calendar:now_to_universal_time(
				TimeStamp))]},
=======
	      Packet0 = exmpp_stanza:set_jids(Packet,
		exmpp_jid:to_list(From),
		exmpp_jid:to_list(To)),
	      Packet0b = exmpp_xml:append_child(Packet0,
			   jlib:timestamp_to_xml(
			      calendar:now_to_universal_time(TimeStamp), 
			      utc,
			      exmpp_jid:make("", Server, ""),
			      "Offline Storage")),
	      %% TODO: Delete the next three lines once XEP-0091 is Obsolete
	      Packet1 = exmpp_xml:append_child(Packet0b,
		jlib:timestamp_to_xml(
                  calendar:now_to_universal_time(TimeStamp))),
>>>>>>> cd09381e
	      XML =
		  ejabberd_odbc:escape(
		    exmpp_xml:document_to_list(Packet1)),
	      ["insert into spool(username, xml) "
	       "values ('", Username, "', '",
	       XML,
	       "');"];
	 (_Host, _R) ->
	      []
      end).

export_last(Server, Output) ->
    export_common(
      Server, last_activity, Output,
      fun(Host, #last_activity{us = {LUser, LServer},
			       timestamp = TimeStamp,
			       status = Status})
	 when LServer == Host ->
	      Username = ejabberd_odbc:escape(LUser),
	      Seconds = ejabberd_odbc:escape(integer_to_list(TimeStamp)),
	      State = ejabberd_odbc:escape(Status),
	      ["delete from last where username='", Username, "';"
	       "insert into last(username, seconds, state) "
	       "values ('", Username, "', '", Seconds, "', '", State, "');"];
	 (_Host, _R) ->
	      []
      end).

export_vcard(Server, Output) ->
    export_common(
      Server, vcard, Output,
      fun(Host, #vcard{us = {LUser, LServer},
		       vcard = VCARD})
	 when LServer == Host ->
	      Username = ejabberd_odbc:escape(LUser),
	      SVCARD = ejabberd_odbc:escape(
			 exmpp_xml:document_to_list(VCARD)),
	      ["delete from vcard where username='", Username, "';"
	       "insert into vcard(username, vcard) "
	       "values ('", Username, "', '", SVCARD, "');"];
	 (_Host, _R) ->
	      []
      end).

export_vcard_search(Server, Output) ->
    export_common(
      Server, vcard_search, Output,
      fun(Host, #vcard_search{user      = {User, LServer},
			      luser     = LUser,
			      fn        = FN,       lfn        = LFN,       
			      family    = Family,   lfamily    = LFamily,   
			      given     = Given,    lgiven     = LGiven,    
			      middle    = Middle,   lmiddle    = LMiddle,   
			      nickname  = Nickname, lnickname  = LNickname, 
			      bday      = BDay,     lbday      = LBDay,     
			      ctry      = CTRY,     lctry      = LCTRY,     
			      locality  = Locality, llocality  = LLocality, 
			      email     = EMail,    lemail     = LEMail,    
			      orgname   = OrgName,  lorgname   = LOrgName,  
			      orgunit   = OrgUnit,  lorgunit   = LOrgUnit   
			     })
	 when LServer == Host ->
	      Username = ejabberd_odbc:escape(User),
	      LUsername = ejabberd_odbc:escape(LUser),

	      SFN = ejabberd_odbc:escape(FN),
	      SLFN = ejabberd_odbc:escape(LFN),
	      SFamily = ejabberd_odbc:escape(Family),
	      SLFamily = ejabberd_odbc:escape(LFamily),
	      SGiven = ejabberd_odbc:escape(Given),
	      SLGiven = ejabberd_odbc:escape(LGiven),
	      SMiddle = ejabberd_odbc:escape(Middle),
	      SLMiddle = ejabberd_odbc:escape(LMiddle),
	      SNickname = ejabberd_odbc:escape(Nickname),
	      SLNickname = ejabberd_odbc:escape(LNickname),
	      SBDay = ejabberd_odbc:escape(BDay),
	      SLBDay = ejabberd_odbc:escape(LBDay),
	      SCTRY = ejabberd_odbc:escape(CTRY),
	      SLCTRY = ejabberd_odbc:escape(LCTRY),
	      SLocality = ejabberd_odbc:escape(Locality),
	      SLLocality = ejabberd_odbc:escape(LLocality),
	      SEMail = ejabberd_odbc:escape(EMail),
	      SLEMail = ejabberd_odbc:escape(LEMail),
	      SOrgName = ejabberd_odbc:escape(OrgName),
	      SLOrgName = ejabberd_odbc:escape(LOrgName),
	      SOrgUnit = ejabberd_odbc:escape(OrgUnit),
	      SLOrgUnit = ejabberd_odbc:escape(LOrgUnit),

	      ["delete from vcard_search where lusername='", LUsername, "';"
	       "insert into vcard_search("
	       "        username, lusername, fn, lfn, family, lfamily,"
	       "        given, lgiven, middle, lmiddle, nickname, lnickname,"
	       "        bday, lbday, ctry, lctry, locality, llocality,"
	       "        email, lemail, orgname, lorgname, orgunit, lorgunit)"
	       "values (",
	       "        '", Username, "', '",  LUsername, "'," 
	       "        '", SFN,       "', '", SLFN,       "'," 
	       "        '", SFamily,   "', '", SLFamily,   "',"
	       "        '", SGiven,    "', '", SLGiven,	 "',"
	       "        '", SMiddle,   "', '", SLMiddle,   "',"
	       "        '", SNickname, "', '", SLNickname, "',"
	       "        '", SBDay,     "', '", SLBDay,	 "',"
	       "        '", SCTRY,     "', '", SLCTRY,	 "',"
	       "        '", SLocality, "', '", SLLocality, "',"
	       "        '", SEMail,    "', '", SLEMail,	 "',"
	       "        '", SOrgName,  "', '", SLOrgName,  "',"
	       "        '", SOrgUnit,  "', '", SLOrgUnit,  "');"];
	 (_Host, _R) ->
	      []
      end).

export_private_storage(Server, Output) ->
    export_common(
      Server, private_storage, Output,
      fun(Host, #private_storage{usns = {LUser, LServer, XMLNS},
				 xml = Data})
	 when LServer == Host ->
	      Username = ejabberd_odbc:escape(LUser),
      	      LXMLNS = ejabberd_odbc:escape(XMLNS),
	      SData = ejabberd_odbc:escape(
			exmpp_xml:document_to_list(Data)),
      	      odbc_queries:set_private_data_sql(Username, LXMLNS, SData);
	 (_Host, _R) ->
      	      []
      end).

%%%----------------------------------------------------------------------
%%% Internal functions
%%%----------------------------------------------------------------------

export_common(Server, Table, Output, ConvertFun) ->
    IO = case Output of
	     odbc ->
		 odbc;
	     _ ->
		 {ok, IODevice} = file:open(Output, [write, raw]),
		 IODevice
	 end,
    mnesia:transaction(
      fun() ->
	      mnesia:read_lock_table(Table),
	      LServer = exmpp_stringprep:nameprep(Server),
	      {_N, SQLs} =
		  mnesia:foldl(
		    fun(R, {N, SQLs} = Acc) ->
			    case ConvertFun(LServer, R) of
				[] ->
				    Acc;
				SQL ->
				    if
					N < ?MAX_RECORDS_PER_TRANSACTION - 1 ->
					    {N + 1, [SQL | SQLs]};
					true ->
					    %% Execute full SQL transaction
					    output(LServer, IO,
						   ["begin;",
						    lists:reverse([SQL | SQLs]),
						    "commit"]),
					    {0, []}
				    end
			    end
		    end, {0, []}, Table),
		  %% Execute SQL transaction with remaining records
	      output(LServer, IO,
		     ["begin;",
		      lists:reverse(SQLs),
		      "commit"])
      end).

output(LServer, IO, SQL) ->
    case IO of
	odbc ->
	    catch ejabberd_odbc:sql_query(LServer, SQL);
	_ ->
	    file:write(IO, [SQL, $;, $\n])
    end.

record_to_string(#roster{usj = {User, _Server, {N, D, R} = _JID},
			 name = Name,
			 subscription = Subscription,
			 ask = Ask,
			 askmessage = AskMessage}) ->
    Username = ejabberd_odbc:escape(User),
    SJID = ejabberd_odbc:escape(exmpp_jid:to_list(N, D, R)),
    Nick = ejabberd_odbc:escape(Name),
    SSubscription = case Subscription of
			both -> "B";
			to   -> "T";
			from -> "F";
			none -> "N"
		    end,
    SAsk = case Ask of
	       subscribe   -> "S";
	       unsubscribe -> "U";
	       both	   -> "B";
	       out	   -> "O";
	       in	   -> "I";
	       none	   -> "N"
	   end,
    SAskMessage =
	case catch ejabberd_odbc:escape(
		     binary_to_list(list_to_binary([AskMessage]))) of
	    {'EXIT', _Reason} ->
		[];
	    SAM ->
		SAM
	end,
    ["("
     "'", Username, "',"
     "'", SJID, "',"
     "'", Nick, "',"
     "'", SSubscription, "',"
     "'", SAsk, "',"
     "'", SAskMessage, "',"
     "'N', '', 'item')"].

groups_to_string(#roster{usj = {User, _Server, {N, D, R} = _JID},
			 groups = Groups}) ->
    Username = ejabberd_odbc:escape(User),
    SJID = ejabberd_odbc:escape(exmpp_jid:to_list(N, D, R)),
    [["("
      "'", Username, "',"
      "'", SJID, "',"
      "'", ejabberd_odbc:escape(Group), "')"] || Group <- Groups].<|MERGE_RESOLUTION|>--- conflicted
+++ resolved
@@ -124,24 +124,6 @@
 			     packet = Packet})
 	 when LServer == Host ->
 	      Username = ejabberd_odbc:escape(LUser),
-<<<<<<< HEAD
-	      {xmlelement, Name, Attrs, Els} = Packet,
-	      Attrs2 = jlib:replace_from_to_attrs(
-			 jlib:jid_to_string(From),
-			 jlib:jid_to_string(To),
-			 Attrs),
-	      NewPacket = {xmlelement, Name, Attrs2,
-			   Els ++
-			   [jlib:timestamp_to_xml(
-			      calendar:now_to_universal_time(TimeStamp),
-			      utc,
-			      jlib:make_jid("", Server, ""),
-			      "Offline Storage"),
-			    %% TODO: Delete the next three lines once XEP-0091 is Obsolete
-			    jlib:timestamp_to_xml(
-			      calendar:now_to_universal_time(
-				TimeStamp))]},
-=======
 	      Packet0 = exmpp_stanza:set_jids(Packet,
 		exmpp_jid:to_list(From),
 		exmpp_jid:to_list(To)),
@@ -155,7 +137,6 @@
 	      Packet1 = exmpp_xml:append_child(Packet0b,
 		jlib:timestamp_to_xml(
                   calendar:now_to_universal_time(TimeStamp))),
->>>>>>> cd09381e
 	      XML =
 		  ejabberd_odbc:escape(
 		    exmpp_xml:document_to_list(Packet1)),
