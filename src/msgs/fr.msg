--- conflicted
+++ resolved
@@ -14,13 +14,8 @@
 {"Administrator privileges required","Les droits d'administrateur sont nécessaires"}.
 {"A friendly name for the node","Un nom convivial pour le noeud"}.
 {"All activity","Toute activité"}.
-<<<<<<< HEAD
-{"Allow this Jabber ID to subscribe to this pubsub node?","Autoriser ce Jabber ID à s'abonner à ce nœud PubSub"}.
-{"Allow users to change the subject","Autoriser les utilisateurs à changer le sujet"}.
-=======
 {"Allow this Jabber ID to subscribe to this pubsub node?","Autoriser ce JID à s'abonner à ce noeud pubsub"}.
 {"Allow users to change subject","Autoriser les utilisateurs à changer le sujet"}.
->>>>>>> cd09381e
 {"Allow users to query other users","Permettre aux utilisateurs d'envoyer des requêtes aux autres utilisateurs"}.
 {"Allow users to send invites","Permettre aux utilisateurs d'envoyer des invitations"}.
 {"Allow users to send private messages","Autoriser les utilisateurs à envoyer des messages privés"}.
@@ -29,10 +24,6 @@
 {"All Users","Tous les utilisateurs"}.
 {"Announcements","Annonces"}.
 {"anyone","tout le monde"}.
-<<<<<<< HEAD
-{"A password is required to enter this room","Un mot de passe est nécessaire pour accèder à ce salon"}.
-=======
->>>>>>> cd09381e
 {"April","Avril"}.
 {"August","Août"}.
 {"Backup Management","Gestion des sauvegardes"}.
@@ -53,18 +44,10 @@
 {"Commands","Commandes"}.
 {"Conference room does not exist","La salle de conférence n'existe pas"}.
 {"Configuration","Configuration"}.
-<<<<<<< HEAD
-{"Configuration of room ~s","Configuration pour le salon ~s"}.
-{"Connected Resources:","Ressources connectées:"}.
-{"Connections parameters","Paramètres de connexion"}.
-{"Country","Pays"}.
-{"CPU Time:","Temps CPU :"}.
-=======
 {"Configuration for ","Configuration pour "}.
 {"Connected Resources:","Ressources connectées:"}.
 {"Country","Pays"}.
 {"CPU Time:","Temps CPU:"}.
->>>>>>> cd09381e
 {"Database","Base de données"}.
 {"Database Tables at ","Tables de base de données sur "}.
 {"Database Tables Configuration at ","Configuration des tables de base de données sur "}.
@@ -77,15 +60,9 @@
 {"Delete User","Supprimer l'utilisateur"}.
 {"Deliver event notifications","Envoyer les notifications d'événement"}.
 {"Deliver payloads with event notifications","Inclure le contenu du message avec la notification"}.
-<<<<<<< HEAD
-{"Description:","Description :"}.
-{"Disc only copy","Copie sur disque uniquement"}.
-{"Displayed Groups:","Groupes affichés :"}.
-=======
 {"Description:","Description:"}.
 {"Disc only copy","Copie sur disque uniquement"}.
 {"Displayed Groups:","Groupes affichés:"}.
->>>>>>> cd09381e
 {"Dump Backup to Text File at ","Enregistrer la sauvegarde dans un fichier texte sur "}.
 {"Dump to Text File","Sauvegarder dans un fichier texte"}.
 {"Edit Properties","Modifier les propriétés"}.
@@ -96,16 +73,9 @@
 {"ejabberd vCard module","Module vCard ejabberd"}.
 {"ejabberd virtual hosts","Serveurs virtuels d'ejabberd"}.
 {"ejabberd Web Admin","Console Web d'administration de ejabberd"}.
-<<<<<<< HEAD
-{"Elements","Éléments"}.
-{"Email","Email"}.
-{"Enable logging","Activer l'archivage"}.
-{"Encoding for server ~b","Codage pour le serveur ~b"}.
-=======
 {"Email","Email"}.
 {"Enable logging","Activer l'archivage"}.
 {"Encodings","Encodages"}.
->>>>>>> cd09381e
 {"End User Session","Terminer la session de l'utilisateur"}.
 {"Enter list of {Module, [Options]}","Entrez une liste de {Module, [Options]}"}.
 {"Enter nickname you want to register","Entrez le pseudo que vous souhaitez enregistrer"}.
@@ -113,20 +83,9 @@
 {"Enter path to jabberd14 spool dir","Entrez le chemin vers le répertoire de spool jabberd14"}.
 {"Enter path to jabberd14 spool file","Entrez le chemin vers le fichier spool jabberd14"}.
 {"Enter path to text file","Entrez le chemin vers le fichier texte"}.
-<<<<<<< HEAD
-{"Enter the text you see","Tapez le texte que vous voyez"}.
-{"Enter username and encodings you wish to use for connecting to IRC servers.  Press 'Next' to get more fields to fill in.  Press 'Complete' to save settings.","Entrez le nom d'utilisateur et les encodages que vous souhaitez utiliser pour vous connecter aux serveurs IRC. Appuyez sur 'Suivant' pour pour avoir d'autres champs à remplir. Appuyez sur 'Terminer' pour sauver les paramètres."}.
-{"Enter username, encodings, ports and passwords you wish to use for connecting to IRC servers","Entrez le nom d'utilisateur, les encodages, les ports et mots de passe que vous souhaitez utiliser pour vous connecter aux serveurs IRC"}.
-{"Erlang Jabber Server","Serveur Jabber Erlang"}.
-{"Error","Erreur"}.
-{"Example: [{\"irc.lucky.net\", \"koi8-r\", 6667, \"secret\"}, {\"vendetta.fef.net\", \"iso8859-1\", 7000}, {\"irc.sometestserver.net\", \"utf-8\"}].","Exemple: [{\"irc.lucky.net\", \"koi8-r\", 6667, \"secret\"}, {\"vendetta.fef.net\", \"iso8859-1\", 7000}, {\"irc.sometestserver.net\", \"utf-8\"}]."}.
-{"Export data of all users in the server to PIEFXIS files (XEP-0227):","Exporter les données de tous les utilisateurs du serveur vers un fichier PIEFXIS (XEP-0227):"}.
-{"Export data of users in a host to PIEFXIS files (XEP-0227):","Exporter les données utilisateurs d'un hôte vers un fichier PIEFXIS (XEP-0227):"}.
-=======
 {"Enter username and encodings you wish to use for connecting to IRC servers","Entrez le nom d'utilisateur et les encodages que vous souhaitez utiliser pour vous connecter aux serveurs IRC"}.
 {"Erlang Jabber Server","Serveur Jabber Erlang"}.
 {"Example: [{\"irc.lucky.net\", \"koi8-r\"}, {\"vendetta.fef.net\", \"iso8859-1\"}].","Exemple: [{\"irc.lucky.net\", \"koi8-r\"}, {\"vendetta.fef.net\", \"iso8859-1\"}]."}.
->>>>>>> cd09381e
 {"Family Name","Nom de famille"}.
 {"February","Février"}.
 {"Fill in fields to search for any matching Jabber User","Remplissez les champs pour rechercher un utilisateur Jabber"}.
@@ -149,58 +108,27 @@
 {"has been kicked because the room has been changed to members-only","a été éjecté car la salle est désormais réservée aux membres"}.
 {" has set the subject to: "," a changé le sujet pour: "}.
 {"Host","Serveur"}.
-<<<<<<< HEAD
-{"If you want to specify different ports, passwords, encodings for IRC servers, fill this list with values in format '{\"irc server\", \"encoding\", port, \"password\"}'.  By default this service use \"~s\" encoding, port ~p, empty password.","Si vous voulez préciser différents ports, mots de passe, et encodages pour les serveurs IRC, remplissez cette liste avec des valeurs dans le format '{\"serveur irc\", \"encodage\", port, \"mot de passe\"}'. Par défaut ce service utilise l'encodage \"~s\", port ~p, mot de passe vide."}.
-{"Import Directory","Importer une répertoire"}.
-{"Import File","Importer un fichier"}.
-{"Import user data from jabberd14 spool file:","Importer des utilisateurs depuis un fichier spool Jabberd 1.4:"}.
-{"Import User from File at ","Importer un utilisateur depuis le fichier sur "}.
-{"Import users data from a PIEFXIS file (XEP-0227):","Importer les données utilisateurs à partir d'un fichier PIEFXIS (XEP-0227):"}.
-{"Import users data from jabberd14 spool directory:","Importer des utilisateurs depuis un fichier spool Jabberd 1.4:"}.
-=======
 {"If you want to specify different encodings for IRC servers, fill this list with values in format '{\"irc server\", \"encoding\"}'.  By default this service use \"~s\" encoding.","Si vous voulez préciser différents encodages pour les serveurs IRC, remplissez cette liste avec des valeurs dans le format '{\"serveur irc\", \"encodage\"}'. Par défaut ce service utilise l'encodage \"~s\"."}.
 {"Import Directory","Importer une répertoire"}.
 {"Import File","Importer un fichier"}.
 {"Import User from File at ","Importer un utilisateur depuis le fichier sur "}.
->>>>>>> cd09381e
 {"Import Users from Dir at ","Importer des utilisateurs depuis le répertoire sur "}.
 {"Import Users From jabberd14 Spool Files","Importer des utilisateurs depuis un fichier spool Jabberd 1.4"}.
 {"Improper message type","Mauvais type de message"}.
 {"Incorrect password","Mot de passe incorrect"}.
-<<<<<<< HEAD
-{"Invalid affiliation: ~s","Affiliation invalide : ~s"}.
-{"Invalid role: ~s","Role invalide : ~s"}.
-{"IP addresses","Adresses IP"}.
-{"IP","IP"}.
-{"IRC channel (don't put the first #)","Canal IRC (ne pas insérer le premier caractère #)"}.
-{"IRC server","Serveur IRC"}.
-{"IRC settings","Configuration IRC"}.
-{"IRC Transport","Passerelle IRC"}.
-{"IRC username","Nom d'utilisateur IRC"}.
-=======
 {"Invalid affiliation: ~s","Affiliation invalide: ~s"}.
 {"Invalid role: ~s","Role invalide: ~s"}.
 {"IP addresses","Adresses IP"}.
 {"IRC Transport","Passerelle IRC"}.
->>>>>>> cd09381e
 {"IRC Username","Nom d'utilisateur IRC"}.
 {"is now known as","est maintenant connu comme"}.
 {"It is not allowed to send private messages","L'envoi de messages privés n'est pas autorisé"}.
 {"It is not allowed to send private messages of type \"groupchat\"","Il n'est pas permis d'envoyer des messages privés de type \"groupchat\""}.
 {"It is not allowed to send private messages to the conference","Il n'est pas permis d'envoyer des messages \"normaux\" à la conférence"}.
 {"Jabber ID","Jabber ID"}.
-<<<<<<< HEAD
-{"Jabber ID ~s is invalid","Le Jabber ID ~s n'est pas valide"}.
-{"January","Janvier"}.
-{"Join IRC channel","Rejoindre un canal IRC"}.
-{"joins the room","rejoint le salon"}.
-{"Join the IRC channel here.","Rejoindre un canal IRC ici"}.
-{"Join the IRC channel in this Jabber ID: ~s","Rejoindre un canal IRC avec ce Jabber ID: ~s"}.
-=======
 {"January","Janvier"}.
 {"Jabber ID ~s is invalid","Le JID ~s n'est pas valide"}.
 {"joins the room","rejoint le salon"}.
->>>>>>> cd09381e
 {"July","Juillet"}.
 {"June","Juin"}.
 {"Last Activity","Dernière Activité"}.
@@ -213,10 +141,6 @@
 {"List of modules to start","Liste des modules à démarrer"}.
 {"Low level update script","Script de mise à jour de bas-niveau"}.
 {"Make participants list public","Rendre la liste des participants publique"}.
-<<<<<<< HEAD
-{"Make room captcha protected","Protéger le salon par un captcha"}.
-=======
->>>>>>> cd09381e
 {"Make room members-only","Réserver le salon aux membres uniquement"}.
 {"Make room moderated","Rendre le salon modéré"}.
 {"Make room password protected","Protéger le salon par mot de passe"}.
@@ -227,86 +151,51 @@
 {"Max # of items to persist","Nombre maximum d'éléments à stocker"}.
 {"Max payload size in bytes","Taille maximum pour le contenu du message en octet"}.
 {"May","Mai"}.
-<<<<<<< HEAD
-{"Membership is required to enter this room","Vous devez être membre pour accèder à ce salon"}.
-{"Members:","Membres :"}.
-=======
 {"Membership required to enter this room","Vous devez être membre pour accèder à ce salon"}.
 {"Members:","Membres:"}.
->>>>>>> cd09381e
 {"Memory","Mémoire"}.
 {"Message body","Corps du message"}.
 {"Middle Name","Autre nom"}.
 {"Moderator privileges required","Les droits de modérateur sont nécessaires"}.
 {"moderators only","modérateurs seulement"}.
-<<<<<<< HEAD
-{"Modified modules","Modules mis à jour"}.
-=======
->>>>>>> cd09381e
 {"Module","Module"}.
 {"Modules at ","Modules sur "}.
 {"Modules","Modules"}.
 {"Monday","Lundi"}.
-<<<<<<< HEAD
-{"Name:","Nom :"}.
-{"Name","Nom"}.
-{"Never","Jamais"}.
-=======
 {"Name:","Nom:"}.
 {"Name","Nom"}.
 {"Never","Jamais"}.
 {"Nickname is already in use by another occupant","Le pseudo est déjà utilisé par un autre occupant"}.
 {"Nickname is registered by another person","Le pseudo est enregistré par une autre personne"}.
->>>>>>> cd09381e
 {"Nickname","Pseudo"}.
 {"Nickname Registration at ","Enregistrement d'un pseudo sur "}.
 {"Nickname ~s does not exist in the room","Le pseudo ~s n'existe pas dans ce salon"}.
 {"No body provided for announce message","Pas de corps de message pour l'annonce"}.
 {"No Data","Aucune information disponible"}.
-<<<<<<< HEAD
-{"Node ID","Identifiant du nœud"}.
-=======
 {"Node ID","Identifiant du noeud"}.
->>>>>>> cd09381e
 {"Node ","Noeud "}.
 {"Node not found","Noeud non trouvé"}.
 {"Nodes","Noeuds"}.
 {"No limit","Pas de limite"}.
 {"None","Aucun"}.
 {"No resource provided","Aucune ressource fournie"}.
-<<<<<<< HEAD
-{"Not Found","Nœud non trouvé"}.
-{"Notify subscribers when items are removed from the node","Avertir les abonnés lorsque des éléments sont supprimés sur le nœud"}.
-{"Notify subscribers when the node configuration changes","Avertir les abonnés lorsque la configuration du nœud change"}.
-{"Notify subscribers when the node is deleted","Avertir les abonnés lorsque le nœud est supprimé"}.
-=======
 {"Notify subscribers when items are removed from the node","Avertir les abonnés lorsque des éléments sont supprimés sur le noeud"}.
 {"Notify subscribers when the node configuration changes","Avertir les abonnés lorsque la configuration du noeud change"}.
 {"Notify subscribers when the node is deleted","Avertir les abonnés lorsque le noeud est supprimé"}.
->>>>>>> cd09381e
 {"November","Novembre"}.
 {"Number of occupants","Nombre d'occupants"}.
 {"Number of online users","Nombre d'utilisateurs en ligne"}.
 {"Number of registered users","Nombre d'utilisateurs enregistrés"}.
 {"October","Octobre"}.
-<<<<<<< HEAD
-{"Offline Messages:","Messages en attente :"}.
-=======
 {"Offline Messages:","Messages en attente:"}.
->>>>>>> cd09381e
 {"Offline Messages","Messages en attente"}.
 {"OK","OK"}.
 {"Online","En ligne"}.
 {"Online Users:","Utilisateurs connectés:"}.
 {"Online Users","Utilisateurs en ligne"}.
 {"Only deliver notifications to available users","Envoyer les notifications uniquement aux utilisateurs disponibles"}.
-<<<<<<< HEAD
-{"Only moderators and participants are allowed to change the subject in this room","Seuls les modérateurs et les participants peuvent changer le sujet dans ce salon"}.
-{"Only moderators are allowed to change the subject in this room","Seuls les modérateurs peuvent changer le sujet dans ce salon"}.
-=======
 {"Only moderators and participants are allowed to change subject in this room","Seuls les modérateurs et les participants peuvent changer le sujet dans ce salon"}.
 {"Only moderators are allowed to change subject in this room","Seuls les modérateurs peuvent changer le sujet dans ce salon"}.
->>>>>>> cd09381e
 {"Only occupants are allowed to send messages to the conference","Seuls les occupants peuvent envoyer des messages à la conférence"}.
 {"Only occupants are allowed to send queries to the conference","Seuls les occupants sont autorisés à envoyer des requêtes à la conférence"}.
 {"Only service administrators are allowed to send service messages","Seuls les administrateurs du service sont autoriser à envoyer des messages de service"}.
@@ -318,25 +207,6 @@
 {"Outgoing s2s Servers:","Serveurs s2s sortants"}.
 {"Owner privileges required","Les droits de propriétaire sont nécessaires"}.
 {"Packet","Paquet"}.
-<<<<<<< HEAD
-{"Password ~b","Mot de passe ~b"}.
-{"Password:","Mot de passe:"}.
-{"Password","Mot de passe"}.
-{"Password Verification","Vérification du mot de passe"}.
-{"Path to Dir","Chemin vers le répertoire"}.
-{"Path to File","Chemin vers le fichier"}.
-{"Pending","En suspens"}.
-{"Period: ","Période :"}.
-{"Persist items to storage","Stockage persistant des éléments"}.
-{"Ping","Ping"}.
-{"Please note that these options will only backup the builtin Mnesia database. If you are using the ODBC module, you also need to backup your SQL database separately.","Ces options sauvegardent uniquement la base de données interne Mnesia. Si vous utilisez le module ODBC vous devez sauvegarde votre base SQL séparément."}.
-{"Pong","Pong"}.
-{"Port ~b","Port ~b"}.
-{"Port","Port"}.
-{"Present real Jabber IDs to","Rendre le Jabber ID réel visible pour"}.
-{"private, ","privé"}.
-{"Protocol","Protocole"}.
-=======
 {"Password:","Mot de passe:"}.
 {"Password","Mot de passe"}.
 {"Password required to enter this room","Un mot de passe est nécessaire pour accèder à ce salon"}.
@@ -351,29 +221,20 @@
 {"Port","Port"}.
 {"Present real Jabber IDs to","Rendre le JID réel visible pour"}.
 {"private, ","privé"}.
->>>>>>> cd09381e
 {"Publish-Subscribe","Publication-Abonnement"}.
 {"PubSub subscriber request","Demande d'abonnement PubSub"}.
 {"Queries to the conference members are not allowed in this room","Les requêtes sur les membres de la conférence ne sont pas autorisé dans ce salon"}.
 {"RAM and disc copy","Copie en mémoire vive (RAM) et sur disque"}.
 {"RAM copy","Copie en mémoire vive (RAM)"}.
-<<<<<<< HEAD
-=======
 {"(Raw)","(Brut)"}.
->>>>>>> cd09381e
 {"Raw","Brut"}.
 {"Really delete message of the day?","Confirmer la suppression du message du jour ?"}.
 {"Recipient is not in the conference room","Le destinataire n'est pas dans la conférence"}.
 {"Registered Users:","Utilisateurs enregistrés:"}.
 {"Registered Users","Utilisateurs enregistrés"}.
 {"Registration in mod_irc for ","Enregistrement du mod_irc pour "}.
-<<<<<<< HEAD
-{"Remote copy","Copie distante"}.
-{"Remove All Offline Messages","Effacer tous les messages hors ligne"}.
-=======
 {"Remark that these options will only backup the builtin Mnesia database. If you are using the ODBC module, you also need to backup your SQL database separately.","Ces options sauvegardent uniquement la base de données interne Mnesia. Si vous utilisez le module ODBC vous devez sauvegarde votre base SQL séparément."}.
 {"Remote copy","Copie distante"}.
->>>>>>> cd09381e
 {"Remove","Enlever"}.
 {"Remove User","Supprimer l'utilisateur"}.
 {"Replaced by new connection","Remplacé par une nouvelle connexion"}.
@@ -387,11 +248,6 @@
 {"Restore","Restauration"}.
 {"Room Configuration","Configuration du salon"}.
 {"Room creation is denied by service policy","La création de salons est interdite par le service"}.
-<<<<<<< HEAD
-{"Room description","Description :"}.
-{"Room Occupants","Occupants du salon"}.
-=======
->>>>>>> cd09381e
 {"Room title","Titre du salon"}.
 {"Roster groups allowed to subscribe","Groupes de liste de contact autorisés à s'abonner"}.
 {"Roster","Liste de contacts"}.
@@ -409,10 +265,6 @@
 {"Send announcement to all users","Envoyer l'annonce à tous les utilisateurs"}.
 {"Send announcement to all users on all hosts","Envoyer une annonce à tous les utilisateurs de tous les domaines"}.
 {"September","Septembre"}.
-<<<<<<< HEAD
-{"Server ~b","Serveur ~b"}.
-=======
->>>>>>> cd09381e
 {"Set message of the day and send to online users","Définir le message du jour et l'envoyer aux utilisateurs en ligne"}.
 {"Set message of the day on all hosts and send to online users","Définir le message du jour pour tous domaines et l'envoyer aux utilisateurs en ligne"}.
 {"Shared Roster Groups","Groupes de liste de contacts partagée"}.
@@ -420,11 +272,8 @@
 {"Show Ordinary Table","Montrer la table ordinaire"}.
 {"Shut Down Service","Arrêter le service"}.
 {"~s invites you to the room ~s","~s vous a invité dans la salle de discussion ~s"}.
-<<<<<<< HEAD
-=======
 {"Size","Taille"}.
 {"Specified nickname is already registered","Le pseudo demandé est déjà enregistré"}.
->>>>>>> cd09381e
 {"Specify the access model","Définir le modèle d'accès"}.
 {"Specify the publisher model","Définir le modèle de publication"}.
 {"~s's Offline Messages Queue","~s messages en file d'attente"}.
@@ -446,13 +295,6 @@
 {"Subscriber Address","Adresse de l'abonné"}.
 {"Subscription","Abonnement"}.
 {"Sunday","Dimanche"}.
-<<<<<<< HEAD
-{"That nickname is already in use by another occupant","Le pseudo est déjà utilisé par un autre occupant"}.
-{"That nickname is registered by another person","Le pseudo est enregistré par une autre personne"}.
-{"The captcha is valid.","Le captcha est valide"}.
-{"The collections with which a node is affiliated","Les collections avec lesquelle un nœud est affilié"}.
-=======
->>>>>>> cd09381e
 {"the password is","le mot de passe est"}.
 {"This participant is kicked from the room because he sent an error message","Ce participant est expulsé du salon pour avoir envoyé un message erroné"}.
 {"This participant is kicked from the room because he sent an error message to another participant","Ce participant est expulsé du salon pour avoir envoyé un message erroné à un autre participant"}.
@@ -464,49 +306,29 @@
 {"To","A"}.
 {"To ~s","A ~s"}.
 {"Traffic rate limit is exceeded","La limite de trafic a été dépassée"}.
-<<<<<<< HEAD
-{"Transactions Aborted:","Transactions annulées :"}.
-{"Transactions Committed:","Transactions commitées :"}.
-{"Transactions Logged:","Transactions journalisées :"}.
-{"Transactions Restarted:","Transactions redémarrées :"}.
-{"Tuesday","Mardi"}.
-{"Unable to generate a captcha","Impossible de générer le captcha"}.
-{"Unauthorized","Non autorisé"}.
-=======
 {"Transactions Aborted:","Transactions annulées:"}.
 {"Transactions Committed:","Transactions commitées:"}.
 {"Transactions Logged:","Transactions journalisées:"}.
 {"Transactions Restarted:","Transactions redémarrées:"}.
 {"Tuesday","Mardi"}.
 {"Updated modules","Modules mis à jours"}.
->>>>>>> cd09381e
 {"Update message of the day (don't send)","Mise à jour du message du jour (pas d'envoi)"}.
 {"Update message of the day on all hosts (don't send)","Mettre à jour le message du jour sur tous les domaines (ne pas envoyer)"}.
 {"Update","Mettre à jour"}.
 {"Update ","Mise à jour "}.
 {"Update plan","Plan de mise à jour"}.
 {"Update script","Script de mise à jour"}.
-<<<<<<< HEAD
-{"Uptime:","Temps depuis le démarrage :"}.
-{"Use of STARTTLS required","L'utilisation de STARTTLS est impérative"}.
-{"User Management","Gestion des utilisateurs"}.
-{"Users are not allowed to register accounts so quickly","Les utilisateurs ne sont pas autorisés à enregistrer des comptes si rapidement"}.
-=======
 {"Uptime:","Temps depuis le démarrage:"}.
 {"Use of STARTTLS required","L'utilisation de STARTTLS est impérative"}.
 {"User Management","Gestion des utilisateurs"}.
 {"Users are not allowed to register accounts so fast","Les utilisateurs ne sont pas autorisés à enregistrer des comptes si rapidement"}.
->>>>>>> cd09381e
 {"Users Last Activity","Dernière activité des utilisateurs"}.
 {"Users","Utilisateurs"}.
 {"User ","Utilisateur "}.
 {"User","Utilisateur"}.
 {"Validate","Valider"}.
 {"vCard User Search","Recherche dans l'annnuaire"}.
-<<<<<<< HEAD
-=======
 {"Virtual Hosts","Serveurs virtuels"}.
->>>>>>> cd09381e
 {"Visitors are not allowed to change their nicknames in this room","Les visiteurs ne sont pas autorisés à changer de pseudo dans ce salon"}.
 {"Visitors are not allowed to send messages to all occupants","Les visiteurs ne sont pas autorisés à envoyer des messages à tout les occupants"}.
 {"Wednesday","Mercredi"}.
@@ -518,9 +340,4 @@
 {"You need an x:data capable client to configure room","Vous avez besoin d'un client supportant x:data pour configurer le salon"}.
 {"You need an x:data capable client to register nickname","Vous avez besoin d'un client supportant x:data pour enregistrer un pseudo"}.
 {"You need an x:data capable client to search","Vous avez besoin d'un client supportant x:data pour faire une recherche"}.
-<<<<<<< HEAD
-{"Your contact offline message queue is full. The message has been discarded.","La file d'attente de message de votre contact est pleine. Votre message a été détruit."}.
-{"Your messages to ~s are being blocked. To unblock them, visit ~s","Vos messages pour ~s sont bloqués. Pour les débloquer, veuillez visiter ~s"}.
-=======
-{"Your contact offline message queue is full. The message has been discarded.","La file d'attente de message de votre contact est pleine. Votre message a été détruit."}.
->>>>>>> cd09381e
+{"Your contact offline message queue is full. The message has been discarded.","La file d'attente de message de votre contact est pleine. Votre message a été détruit."}.