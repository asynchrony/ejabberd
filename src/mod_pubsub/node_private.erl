%%% ====================================================================
%%% ``The contents of this file are subject to the Erlang Public License,
%%% Version 1.1, (the "License"); you may not use this file except in
%%% compliance with the License. You should have received a copy of the
%%% Erlang Public License along with this software. If not, it can be
%%% retrieved via the world wide web at http://www.erlang.org/.
%%% 
%%% Software distributed under the License is distributed on an "AS IS"
%%% basis, WITHOUT WARRANTY OF ANY KIND, either express or implied. See
%%% the License for the specific language governing rights and limitations
%%% under the License.
%%% 
%%% The Initial Developer of the Original Code is ProcessOne.
%%% Portions created by ProcessOne are Copyright 2006-2009, ProcessOne
%%% All Rights Reserved.''
%%% This software is copyright 2006-2009, ProcessOne.
%%%
%%%
%%% @copyright 2006-2009 ProcessOne
%%% @author Christophe romain <christophe.romain@process-one.net>
%%%   [http://www.process-one.net/]
%%% @version {@vsn}, {@date} {@time}
%%% @end
%%% ====================================================================

-module(node_private).
-author('christophe.romain@process-one.net').

-include_lib("exmpp/include/exmpp.hrl").

-include("pubsub.hrl").

-behaviour(gen_pubsub_node).

%% Note on function definition
%%   included is all defined plugin function
%%   it's possible not to define some function at all
%%   in that case, warning will be generated at compilation
%%   and function call will fail,
%%   then mod_pubsub will call function from node_hometree
%%   (this makes code cleaner, but execution a little bit longer)

%% API definition
-export([init/3, terminate/2,
	 options/0, features/0,
	 create_node_permission/6,
	 create_node/2,
	 delete_node/1,
	 purge_node/2,
	 subscribe_node/8,
	 unsubscribe_node/4,
	 publish_item/6,
	 delete_item/4,
	 remove_extra_items/3,
	 get_entity_affiliations/2,
	 get_node_affiliations/1,
	 get_affiliation/2,
	 set_affiliation/3,
	 get_entity_subscriptions/2,
	 get_node_subscriptions/1,
	 get_subscriptions/2,
	 set_subscriptions/4,
	 get_pending_nodes/2,
	 get_states/1,
	 get_state/2,
	 set_state/1,
	 get_items/6,
	 get_items/2,
	 get_item/7,
	 get_item/2,
	 set_item/1,
	 get_item_name/3,
<<<<<<< HEAD
	 node_to_path/1,
	 path_to_node/1
=======
     node_to_path/1,
     path_to_node/1
>>>>>>> cd09381e
	]).


init(Host, ServerHost, Opts) ->
    node_hometree:init(Host, ServerHost, Opts).

terminate(Host, ServerHost) ->
    node_hometree:terminate(Host, ServerHost).

options() ->
    [{deliver_payloads, true},
     {notify_config, false},
     {notify_delete, false},
     {notify_retract, true},
     {persist_items, true},
     {max_items, ?MAXITEMS},
     {subscribe, true},
     {access_model, whitelist},
     {roster_groups_allowed, []},
     {publish_model, publishers},
     {notification_type, headline},
     {max_payload_size, ?MAX_PAYLOAD_SIZE},
     {send_last_published_item, never},
     {deliver_notifications, false},
     {presence_based_delivery, false}].

features() ->
    ["create-nodes",
     "delete-nodes",
     "delete-items",
     "instant-nodes",
     "outcast-affiliation",
     "persistent-items",
     "publish",
     "purge-nodes",
     "retract-items",
     "retrieve-affiliations",
     "retrieve-items",
     "retrieve-subscriptions",
     "subscribe",
     "subscription-notifications"
    ].

create_node_permission(Host, ServerHost, Node, ParentNode, Owner, Access) ->
    node_hometree:create_node_permission(Host, ServerHost, Node, ParentNode,
					Owner, Access).

create_node(NodeId, Owner) ->
    node_hometree:create_node(NodeId, Owner).

delete_node(Removed) ->
    node_hometree:delete_node(Removed).

subscribe_node(NodeId, Sender, Subscriber, AccessModel, SendLast,
	       PresenceSubscription, RosterGroup, Options) ->
    node_hometree:subscribe_node(NodeId, Sender, Subscriber, AccessModel,
				SendLast, PresenceSubscription, RosterGroup,
				Options).

unsubscribe_node(NodeId, Sender, Subscriber, SubID) ->
    node_hometree:unsubscribe_node(NodeId, Sender, Subscriber, SubID).

publish_item(NodeId, Publisher, Model, MaxItems, ItemId, Payload) ->
    node_hometree:publish_item(NodeId, Publisher, Model, MaxItems, ItemId, Payload).

remove_extra_items(NodeId, MaxItems, ItemIds) ->
    node_hometree:remove_extra_items(NodeId, MaxItems, ItemIds).

delete_item(NodeId, Publisher, PublishModel, ItemId) ->
    node_hometree:delete_item(NodeId, Publisher, PublishModel, ItemId).

purge_node(NodeId, Owner) ->
    node_hometree:purge_node(NodeId, Owner).

get_entity_affiliations(Host, Owner) ->
    node_hometree:get_entity_affiliations(Host, Owner).

get_node_affiliations(NodeId) ->
    node_hometree:get_node_affiliations(NodeId).

get_affiliation(NodeId, Owner) ->
    node_hometree:get_affiliation(NodeId, Owner).

set_affiliation(NodeId, Owner, Affiliation) ->
    node_hometree:set_affiliation(NodeId, Owner, Affiliation).

get_entity_subscriptions(Host, Owner) ->
    node_hometree:get_entity_subscriptions(Host, Owner).
<<<<<<< HEAD

get_node_subscriptions(NodeId) ->
    node_hometree:get_node_subscriptions(NodeId).

get_subscriptions(NodeId, Owner) ->
    node_hometree:get_subscriptions(NodeId, Owner).

set_subscriptions(NodeId, Owner, Subscription, SubId) ->
    node_hometree:set_subscriptions(NodeId, Owner, Subscription, SubId).

get_pending_nodes(Host, Owner) ->
    node_hometree:get_pending_nodes(Host, Owner).

get_states(NodeId) ->
    node_hometree:get_states(NodeId).

=======

get_node_subscriptions(NodeId) ->
    node_hometree:get_node_subscriptions(NodeId).

get_subscriptions(NodeId, Owner) ->
    node_hometree:get_subscriptions(NodeId, Owner).

set_subscriptions(NodeId, Owner, Subscription, SubId) ->
    node_hometree:set_subscriptions(NodeId, Owner, Subscription, SubId).

get_pending_nodes(Host, Owner) ->
    node_hometree:get_pending_nodes(Host, Owner).

get_states(NodeId) ->
    node_hometree:get_states(NodeId).

>>>>>>> cd09381e
get_state(NodeId, JID) ->
    node_hometree:get_state(NodeId, JID).

set_state(State) ->
    node_hometree:set_state(State).

get_items(NodeId, From) ->
    node_hometree:get_items(NodeId, From).
<<<<<<< HEAD

get_items(NodeId, JID, AccessModel, PresenceSubscription, RosterGroup, SubId) ->
    node_hometree:get_items(NodeId, JID, AccessModel, PresenceSubscription, RosterGroup, SubId).

get_item(NodeId, ItemId) ->
    node_hometree:get_item(NodeId, ItemId).

=======

get_items(NodeId, JID, AccessModel, PresenceSubscription, RosterGroup, SubId) ->
    node_hometree:get_items(NodeId, JID, AccessModel, PresenceSubscription, RosterGroup, SubId).

get_item(NodeId, ItemId) ->
    node_hometree:get_item(NodeId, ItemId).

>>>>>>> cd09381e
get_item(NodeId, ItemId, JID, AccessModel, PresenceSubscription, RosterGroup, SubId) ->
    node_hometree:get_item(NodeId, ItemId, JID, AccessModel, PresenceSubscription, RosterGroup, SubId).

set_item(Item) ->
    node_hometree:set_item(Item).

get_item_name(Host, Node, Id) ->
    node_hometree:get_item_name(Host, Node, Id).

node_to_path(Node) ->
    node_flat:node_to_path(Node).

path_to_node(Path) ->
<<<<<<< HEAD
    node_flat:path_to_node(Path).
=======
    node_flat:path_to_node(Path).
>>>>>>> cd09381e
<|MERGE_RESOLUTION|>--- conflicted
+++ resolved
@@ -70,13 +70,8 @@
 	 get_item/2,
 	 set_item/1,
 	 get_item_name/3,
-<<<<<<< HEAD
-	 node_to_path/1,
-	 path_to_node/1
-=======
      node_to_path/1,
      path_to_node/1
->>>>>>> cd09381e
 	]).
 
 
@@ -165,7 +160,6 @@
 
 get_entity_subscriptions(Host, Owner) ->
     node_hometree:get_entity_subscriptions(Host, Owner).
-<<<<<<< HEAD
 
 get_node_subscriptions(NodeId) ->
     node_hometree:get_node_subscriptions(NodeId).
@@ -182,24 +176,6 @@
 get_states(NodeId) ->
     node_hometree:get_states(NodeId).
 
-=======
-
-get_node_subscriptions(NodeId) ->
-    node_hometree:get_node_subscriptions(NodeId).
-
-get_subscriptions(NodeId, Owner) ->
-    node_hometree:get_subscriptions(NodeId, Owner).
-
-set_subscriptions(NodeId, Owner, Subscription, SubId) ->
-    node_hometree:set_subscriptions(NodeId, Owner, Subscription, SubId).
-
-get_pending_nodes(Host, Owner) ->
-    node_hometree:get_pending_nodes(Host, Owner).
-
-get_states(NodeId) ->
-    node_hometree:get_states(NodeId).
-
->>>>>>> cd09381e
 get_state(NodeId, JID) ->
     node_hometree:get_state(NodeId, JID).
 
@@ -208,7 +184,6 @@
 
 get_items(NodeId, From) ->
     node_hometree:get_items(NodeId, From).
-<<<<<<< HEAD
 
 get_items(NodeId, JID, AccessModel, PresenceSubscription, RosterGroup, SubId) ->
     node_hometree:get_items(NodeId, JID, AccessModel, PresenceSubscription, RosterGroup, SubId).
@@ -216,15 +191,6 @@
 get_item(NodeId, ItemId) ->
     node_hometree:get_item(NodeId, ItemId).
 
-=======
-
-get_items(NodeId, JID, AccessModel, PresenceSubscription, RosterGroup, SubId) ->
-    node_hometree:get_items(NodeId, JID, AccessModel, PresenceSubscription, RosterGroup, SubId).
-
-get_item(NodeId, ItemId) ->
-    node_hometree:get_item(NodeId, ItemId).
-
->>>>>>> cd09381e
 get_item(NodeId, ItemId, JID, AccessModel, PresenceSubscription, RosterGroup, SubId) ->
     node_hometree:get_item(NodeId, ItemId, JID, AccessModel, PresenceSubscription, RosterGroup, SubId).
 
@@ -238,8 +204,4 @@
     node_flat:node_to_path(Node).
 
 path_to_node(Path) ->
-<<<<<<< HEAD
-    node_flat:path_to_node(Path).
-=======
-    node_flat:path_to_node(Path).
->>>>>>> cd09381e
+    node_flat:path_to_node(Path).