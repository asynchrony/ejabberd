--- conflicted
+++ resolved
@@ -44,11 +44,7 @@
 	 create_node/2,
 	 delete_node/1,
 	 purge_node/2,
-<<<<<<< HEAD
-	 subscribe_node/8,
-=======
 	 subscribe_node/7,
->>>>>>> cd09381e
 	 unsubscribe_node/4,
 	 publish_item/6,
 	 delete_item/4,
@@ -59,14 +55,8 @@
 	 set_affiliation/3,
 	 get_entity_subscriptions/2,
 	 get_node_subscriptions/1,
-<<<<<<< HEAD
-	 get_subscriptions/2,
-	 set_subscriptions/4,
-	 get_pending_nodes/2,
-=======
 	 get_subscription/2,
 	 set_subscription/3,
->>>>>>> cd09381e
 	 get_states/1,
 	 get_state/2,
 	 set_state/1,
@@ -74,12 +64,7 @@
 	 get_items/2,
 	 get_item/7,
 	 get_item/2,
-<<<<<<< HEAD
-	 set_item/1,
-	 get_item_name/3
-=======
 	 set_item/1
->>>>>>> cd09381e
 	]).
 
 
@@ -90,7 +75,8 @@
     node_hometree:terminate(Host, ServerHost).
 
 options() ->
-    [{deliver_payloads, true},
+    [{node_type, __TO_BE_DEFINED__},
+     {deliver_payloads, true},
      {notify_config, false},
      {notify_delete, false},
      {notify_retract, true},
@@ -109,11 +95,7 @@
 features() ->
     ["create-nodes",
      "delete-nodes",
-<<<<<<< HEAD
-     "delete-items",
-=======
      "delete-any",
->>>>>>> cd09381e
      "instant-nodes",
      "outcast-affiliation",
      "persistent-items",
@@ -136,13 +118,8 @@
 delete_node(Removed) ->
     node_hometree:delete_node(Removed).
 
-<<<<<<< HEAD
-subscribe_node(NodeId, Sender, Subscriber, AccessModel, SendLast, PresenceSubscription, RosterGroup, Options) ->
-    node_hometree:subscribe_node(NodeId, Sender, Subscriber, AccessModel, SendLast, PresenceSubscription, RosterGroup, Options).
-=======
 subscribe_node(NodeId, Sender, Subscriber, AccessModel, SendLast, PresenceSubscription, RosterGroup) ->
     node_hometree:subscribe_node(NodeId, Sender, Subscriber, AccessModel, SendLast, PresenceSubscription, RosterGroup).
->>>>>>> cd09381e
 
 unsubscribe_node(NodeId, Sender, Subscriber, SubID) ->
     node_hometree:unsubscribe_node(NodeId, Sender, Subscriber, SubID).
@@ -177,20 +154,6 @@
 get_node_subscriptions(NodeId) ->
     node_hometree:get_node_subscriptions(NodeId).
 
-<<<<<<< HEAD
-get_subscriptions(NodeId, Owner) ->
-    node_hometree:get_subscriptions(NodeId, Owner).
-
-set_subscriptions(NodeId, Owner, Subscription, SubId) ->
-    node_hometree:set_subscriptions(NodeId, Owner, Subscription, SubId).
-
-get_pending_nodes(Host, Owner) ->
-    node_hometree:get_pending_nodes(Host, Owner).
-
-get_states(NodeId) ->
-    node_hometree:get_states(NodeId).
-
-=======
 get_subscription(NodeId, Owner) ->
     node_hometree:get_subscription(NodeId, Owner).
 
@@ -200,7 +163,6 @@
 get_states(NodeId) ->
     node_hometree:get_states(NodeId).
 
->>>>>>> cd09381e
 get_state(NodeId, JID) ->
     node_hometree:get_state(NodeId, JID).
 
@@ -210,11 +172,7 @@
 get_items(NodeId, From) ->
     node_hometree:get_items(NodeId, From).
 
-<<<<<<< HEAD
-get_items(NodeId, JID, AccessModel, PresenceSubscription, RosterGroup, SubId) ->
-=======
 get_items(NodeId, JID, AccessModel, PresenceSubscription, RosterGroup, SubId)
->>>>>>> cd09381e
     node_hometree:get_items(NodeId, JID, AccessModel, PresenceSubscription, RosterGroup, SubId).
     
 get_item(NodeId, ItemId) ->
@@ -224,11 +182,4 @@
     node_hometree:get_item(NodeId, ItemId, JID, AccessModel, PresenceSubscription, RosterGroup, SubId).
     
 set_item(Item) ->
-<<<<<<< HEAD
-    node_hometree:set_item(Item).
-
-get_item_name(Host, Node, Id) ->
-    node_hometree:get_item_name(Host, Node, Id).
-=======
-    node_hometree:set_item(Item).
->>>>>>> cd09381e
+    node_hometree:set_item(Item).