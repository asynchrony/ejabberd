--- conflicted
+++ resolved
@@ -60,15 +60,9 @@
 		       ?MODULE, check_packet, 50),
     ejabberd_hooks:add(privacy_updated_list, HostB,
 		       ?MODULE, updated_list, 50),
-<<<<<<< HEAD
-    ejabberd_hooks:add(remove_user, Host,
-		       ?MODULE, remove_user, 50),
-    gen_iq_handler:add_iq_handler(ejabberd_sm, Host, ?NS_PRIVACY,
-=======
     ejabberd_hooks:add(remove_user, HostB,
 		       ?MODULE, remove_user, 50),
     gen_iq_handler:add_iq_handler(ejabberd_sm, HostB, ?NS_PRIVACY,
->>>>>>> cd09381e
 				  ?MODULE, process_iq, IQDisc).
 
 stop(Host) ->
@@ -83,15 +77,9 @@
 			  ?MODULE, check_packet, 50),
     ejabberd_hooks:delete(privacy_updated_list, HostB,
 			  ?MODULE, updated_list, 50),
-<<<<<<< HEAD
-    ejabberd_hooks:delete(remove_user, Host,
-			  ?MODULE, remove_user, 50),
-    gen_iq_handler:remove_iq_handler(ejabberd_sm, Host, ?NS_PRIVACY).
-=======
     ejabberd_hooks:delete(remove_user, HostB,
 			  ?MODULE, remove_user, 50),
     gen_iq_handler:remove_iq_handler(ejabberd_sm, HostB, ?NS_PRIVACY).
->>>>>>> cd09381e
 
 process_iq(_From, _To, IQ_Rec) ->
     exmpp_iq:error(IQ_Rec, 'not-allowed').
@@ -428,21 +416,12 @@
 parse_items([], Res) ->
     %% Sort the items by their 'order' attribute
     lists:keysort(#listitem.order, Res);
-<<<<<<< HEAD
-parse_items([{xmlelement, "item", Attrs, SubEls} | Els], Res) ->
-    Type   = xml:get_attr("type",   Attrs),
-    Value  = xml:get_attr("value",  Attrs),
-    SAction = xml:get_attr("action", Attrs),
-    SOrder = xml:get_attr("order",  Attrs),
-    Action = case catch list_to_action(element(2, SAction)) of
-=======
 parse_items([El = #xmlel{name = item} | Els], Res) ->
     Type   = exmpp_xml:get_attribute_as_list(El, type, false),
     Value  = exmpp_xml:get_attribute_as_list(El, value, false),
     SAction =exmpp_xml:get_attribute_as_list(El, action, false),
     SOrder = exmpp_xml:get_attribute_as_list(El, order, false),
     Action = case catch list_to_action(SAction) of
->>>>>>> cd09381e
 		 {'EXIT', _} -> false;
 		 Val -> Val
 	     end,
@@ -552,27 +531,6 @@
 	      end
       end, Items).
 
-<<<<<<< HEAD
-get_user_list(_, User, Server) ->
-    LUser = jlib:nodeprep(User),
-    LServer = jlib:nameprep(Server),
-    case catch mnesia:dirty_read(privacy, {LUser, LServer}) of
-	[] ->
-	    #userlist{};
-	[#privacy{default = Default, lists = Lists}] ->
-	    case Default of
-		none ->
-		    #userlist{};
-		_ ->
-		    case lists:keysearch(Default, 1, Lists) of
-			{value, {_, List}} ->
-			    NeedDb = is_list_needdb(List),
-			    #userlist{name = Default, list = List, needdb = NeedDb};
-			_ ->
-			    #userlist{}
-		    end
-	    end;
-=======
 get_user_list(_, User, Server) 
         when is_binary(User), is_binary(Server) ->
     try
@@ -598,7 +556,6 @@
 		#userlist{}
 	end
     catch
->>>>>>> cd09381e
 	_ ->
 	    #userlist{}
     end.
@@ -609,30 +566,16 @@
 %% If Dir = in, User@Server is the destination account (To).
 check_packet(_, User, Server,
 	     #userlist{list = List, needdb = NeedDb},
-<<<<<<< HEAD
-	     {From, To, {xmlelement, PName, Attrs, _}},
-	     Dir) ->
-=======
 	     {From, To, #xmlel{name = PName} = El},
 	     Dir) when 
                PName =:= message ; 
 		       PName =:= iq ;
 		       PName =:= presence ->
->>>>>>> cd09381e
     case List of
 	[] ->
 	    allow;
 	_ ->
 	    PType = case PName of
-<<<<<<< HEAD
-			"message" -> message;
-			"iq" -> iq;
-			"presence" ->
-			    case xml:get_attr_s("type", Attrs) of
-				%% notification
-				"" -> presence;
-				"unavailable" -> presence;
-=======
 			'message' -> message;
 			'iq' -> iq;
 			'presence' ->
@@ -640,7 +583,6 @@
 				%% notification
 				'' -> presence;
 				'unavailable' -> presence;
->>>>>>> cd09381e
 				%% subscribe, subscribed, unsubscribe,
 				%% unsubscribed, error, probe, or other
 				_ -> other
@@ -654,22 +596,13 @@
 			 {_, _} -> other
 		     end,
 	    LJID = case Dir of
-<<<<<<< HEAD
-		       in -> jlib:jid_tolower(From);
-		       out -> jlib:jid_tolower(To)
-=======
 		       in -> From;
 		       out -> To
->>>>>>> cd09381e
 		   end,
 	    {Subscription, Groups} =
 		case NeedDb of
 		    true -> ejabberd_hooks:run_fold(roster_get_jid_info,
-<<<<<<< HEAD
-						    jlib:nameprep(Server),
-=======
 						    exmpp_stringprep:nameprep(Server),
->>>>>>> cd09381e
 						    {none, []},
 						    [User, Server, LJID]);
 		    false -> {[], []}
@@ -738,13 +671,8 @@
 
 
 remove_user(User, Server) ->
-<<<<<<< HEAD
-    LUser = jlib:nodeprep(User),
-    LServer = jlib:nameprep(Server),
-=======
     LUser = exmpp_stringprep:nodeprep(User),
     LServer = exmpp_stringprep:nameprep(Server),
->>>>>>> cd09381e
     F = fun() ->
 		mnesia:delete({privacy,
 			       {LUser, LServer}})
