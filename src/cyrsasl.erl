%%%----------------------------------------------------------------------
%%% File    : cyrsasl.erl
%%% Author  : Alexey Shchepin <alexey@process-one.net>
%%% Purpose : Cyrus SASL-like library
%%% Created :  8 Mar 2003 by Alexey Shchepin <alexey@process-one.net>
%%%
%%%
%%% ejabberd, Copyright (C) 2002-2009   ProcessOne
%%%
%%% This program is free software; you can redistribute it and/or
%%% modify it under the terms of the GNU General Public License as
%%% published by the Free Software Foundation; either version 2 of the
%%% License, or (at your option) any later version.
%%%
%%% This program is distributed in the hope that it will be useful,
%%% but WITHOUT ANY WARRANTY; without even the implied warranty of
%%% MERCHANTABILITY or FITNESS FOR A PARTICULAR PURPOSE.  See the GNU
%%% General Public License for more details.
%%%
%%% You should have received a copy of the GNU General Public License
%%% along with this program; if not, write to the Free Software
%%% Foundation, Inc., 59 Temple Place, Suite 330, Boston, MA
%%% 02111-1307 USA
%%%
%%%----------------------------------------------------------------------

-module(cyrsasl).
-author('alexey@process-one.net').

-export([start/0,
	 register_mechanism/3,
	 listmech/1,
	 server_new/7,
	 server_start/3,
	 server_step/2]).

%% @type saslmechanism() = {sasl_mechanism, Mechanism, Module, Require_Plain}
%%     Mechanism = string()
%%     Module = atom()
%%     Require_Plain = bool().
%% Registry entry of a supported SASL mechanism.

-record(sasl_mechanism, {mechanism, module, require_plain_password}).

%% @type saslstate() = {sasl_state, Service, Myname, Realm, GetPassword, CheckPassword, CheckPasswordDigest, Mech_Mod, Mech_State}
%%     Service = string()
%%     Myname = string()
%%     Realm = string()
%%     GetPassword = function()
%%     CheckPassword = function()
%%     CheckPasswordDigest = any()
%%     Mech_Mod = atom()
%%     Mech_State = term().
%% State of this process.

-record(sasl_state, {service, myname, realm,
		     get_password, check_password, check_password_digest,
		     mech_mod, mech_state}).

-export([behaviour_info/1]).

%% @hidden

behaviour_info(callbacks) ->
    [{mech_new, 4}, {mech_step, 2}];
behaviour_info(_Other) ->
    undefined.

%% @spec () -> ok

start() ->
    ets:new(sasl_mechanism, [named_table,
			     public,
			     {keypos, #sasl_mechanism.mechanism}]),
    cyrsasl_plain:start([]),
    cyrsasl_digest:start([]),
    cyrsasl_anonymous:start([]),
    ok.

%% @spec (Mechanism, Module, Require_Plain) -> true
%%     Mechanism = string()
%%     Module = atom()
%%     Require_Plain = bool()

register_mechanism(Mechanism, Module, RequirePlainPassword) ->
    ets:insert(sasl_mechanism,
	       #sasl_mechanism{mechanism = Mechanism,
			       module = Module,
			       require_plain_password = RequirePlainPassword}).

% TODO use callbacks
%-include("ejabberd.hrl").
%-include("jlib.hrl").
%check_authzid(_State, Props) ->
%    AuthzId = xml:get_attr_s(authzid, Props),
%    case jlib:string_to_jid(AuthzId) of
%	error ->
%	    {error, "invalid-authzid"};
%	JID ->
%	    LUser = jlib:nodeprep(xml:get_attr_s(username, Props)),
%	    {U, S, R} = jlib:jid_tolower(JID),
%	    case R of
%		"" ->
%		    {error, "invalid-authzid"};
%		_ ->
%		    case {LUser, ?MYNAME} of
%			{U, S} ->
%			    ok;
%			_ ->
%			    {error, "invalid-authzid"}
%		    end
%	    end
%    end.

%% @spec (State, Props) -> ok | {error, 'not-authorized'}
%%     State = saslstate()
%%     Props = [{Key, Value}]
%%         Key = atom()
%%         Value = string()

check_credentials(_State, Props) ->
    case proplists:get_value(username, Props) of
	undefined ->
	    {error, 'not-authorized'};
	User ->
	    case exmpp_stringprep:is_node(User) of
		false -> {error, 'not-authorized'};
		true  -> ok
	    end
    end.

%% @spec (Host) -> [Mechanism]
%%     Host = string()
%%     Mechanism = string()

listmech(Host) ->
    RequirePlainPassword = ejabberd_auth:plain_password_required(Host),

    Mechs = ets:select(sasl_mechanism,
		       [{#sasl_mechanism{mechanism = '$1',
					 require_plain_password = '$2',
					 _ = '_'},
			 if
			     RequirePlainPassword ->
				 [{'==', '$2', false}];
			     true ->
				 []
			 end,
			 ['$1']}]),
    filter_anonymous(Host, Mechs).

%% @spec (Service, ServerFQDN, UserRealm, SecFlags, GetPassword, CheckPassword, CheckPasswordDigest) -> saslstate()
%%     Service = string()
%%     ServerFQDN = string()
%%     UserRealm = string()
%%     SecFlags = [term()]
%%     GetPassword = function()
%%     CheckPassword = function()

server_new(Service, ServerFQDN, UserRealm, _SecFlags,
	   GetPassword, CheckPassword, CheckPasswordDigest) ->
    #sasl_state{service = Service,
		myname = ServerFQDN,
		realm = UserRealm,
		get_password = GetPassword,
		check_password = CheckPassword,
		check_password_digest= CheckPasswordDigest}.
<<<<<<< HEAD
=======

%% @spec (State, Mech, ClientIn) -> Ok | Continue | Error
%%     State = saslstate()
%%     Mech = string()
%%     ClientIn = string()
%%     Ok = {ok, Props}
%%         Props = [Prop]
%%         Prop = [{Key, Value}]
%%         Key = atom()
%%         Value = string()
%%     Continue = {continue, ServerOut, New_State}
%%         ServerOut = string()
%%         New_State = saslstate()
%%     Error = {error, Reason} | {error, Username, Reason}
%%         Reason = term()
%%         Username = string()
>>>>>>> cd09381e

server_start(State, Mech, ClientIn) ->
    case lists:member(Mech, listmech(State#sasl_state.myname)) of
	true ->
	    case ets:lookup(sasl_mechanism, Mech) of
		[#sasl_mechanism{module = Module}] ->
		    {ok, MechState} = Module:mech_new(
					State#sasl_state.myname,
					State#sasl_state.get_password,
					State#sasl_state.check_password,
					State#sasl_state.check_password_digest),
		    server_step(State#sasl_state{mech_mod = Module,
						 mech_state = MechState},
				ClientIn);
		_ ->
		    {error, 'invalid-mechanism'}
	    end;
	false ->
	    {error, 'invalid-mechanism'}
    end.

%% @spec (State, ClientIn) -> Ok | Continue | Error
%%     State = saslstate()
%%     ClientIn = string()
%%     Ok = {ok, Props}
%%         Props = [Prop]
%%         Prop = [{Key, Value}]
%%         Key = atom()
%%         Value = string()
%%     Continue = {continue, ServerOut, New_State}
%%         ServerOut = string()
%%         New_State = saslstate()
%%     Error = {error, Reason} | {error, Username, Reason}
%%         Reason = term()
%%         Username = string()

server_step(State, ClientIn) ->
    Module = State#sasl_state.mech_mod,
    MechState = State#sasl_state.mech_state,
    case Module:mech_step(MechState, ClientIn) of
	{ok, Props} ->
	    case check_credentials(State, Props) of
		ok ->
		    {ok, Props};
		{error, Error} ->
		    {error, Error}
	    end;
	{continue, ServerOut, NewMechState} ->
	    {continue, ServerOut,
	     State#sasl_state{mech_state = NewMechState}};
	{error, Error, Username} ->
	    {error, Error, Username};
	{error, Error} ->
	    {error, Error}
    end.

%% @spec (Host, Mechs) -> [Filtered_Mechs]
%%     Host = string()
%%     Mechs = [Mech]
%%         Mech = string()
%%     Filtered_Mechs = [Mech]
%%
%% @doc Remove the anonymous mechanism from the list if not enabled for
%% the given host.

filter_anonymous(Host, Mechs) ->
    case ejabberd_auth_anonymous:is_sasl_anonymous_enabled(Host) of
	true  -> Mechs;
	false -> Mechs -- ["ANONYMOUS"]
    end.<|MERGE_RESOLUTION|>--- conflicted
+++ resolved
@@ -165,8 +165,6 @@
 		get_password = GetPassword,
 		check_password = CheckPassword,
 		check_password_digest= CheckPasswordDigest}.
-<<<<<<< HEAD
-=======
 
 %% @spec (State, Mech, ClientIn) -> Ok | Continue | Error
 %%     State = saslstate()
@@ -183,7 +181,6 @@
 %%     Error = {error, Reason} | {error, Username, Reason}
 %%         Reason = term()
 %%         Username = string()
->>>>>>> cd09381e
 
 server_start(State, Mech, ClientIn) ->
     case lists:member(Mech, listmech(State#sasl_state.myname)) of
