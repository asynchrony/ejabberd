%%%----------------------------------------------------------------------
%%% File    : ejabberd_ctl.erl
%%% Author  : Alexey Shchepin <alexey@process-one.net>
%%% Purpose : ejabberd command line admin tool
%%% Created : 11 Jan 2004 by Alexey Shchepin <alexey@process-one.net>
%%%
%%%
%%% ejabberd, Copyright (C) 2002-2009   ProcessOne
%%%
%%% This program is free software; you can redistribute it and/or
%%% modify it under the terms of the GNU General Public License as
%%% published by the Free Software Foundation; either version 2 of the
%%% License, or (at your option) any later version.
%%%
%%% This program is distributed in the hope that it will be useful,
%%% but WITHOUT ANY WARRANTY; without even the implied warranty of
%%% MERCHANTABILITY or FITNESS FOR A PARTICULAR PURPOSE.  See the GNU
%%% General Public License for more details.
%%%
%%% You should have received a copy of the GNU General Public License
%%% along with this program; if not, write to the Free Software
%%% Foundation, Inc., 59 Temple Place, Suite 330, Boston, MA
%%% 02111-1307 USA
%%%
%%%----------------------------------------------------------------------

%%% @headerfile "ejabberd_ctl.hrl"

%%% @doc Management of ejabberdctl commands and frontend to ejabberd commands.
%%%
%%% An ejabberdctl command is an abstract function identified by a
%%% name, with a defined number of calling arguments, that can be
%%% defined in any Erlang module and executed using ejabberdctl
%%% administration script.
%%%
%%% Note: strings cannot have blankspaces
%%%
%%% Does not support commands that have arguments with ctypes: list, tuple
%%%
%%% TODO: Update the guide
%%% TODO: Mention this in the release notes
%%% Note: the commands with several words use now the underline: _
%%% It is still possible to call the commands with dash: -
%%% but this is deprecated, and may be removed in a future version.


-module(ejabberd_ctl).
-author('alexey@process-one.net').

-export([start/0,
	 init/0,
	 process/1,
	 process2/2,
	 register_commands/3,
	 unregister_commands/3]).

-include("ejabberd_ctl.hrl").
-include("ejabberd_commands.hrl").
-include("ejabberd.hrl").


%%-----------------------------
%% Module
%%-----------------------------

start() ->
    case init:get_plain_arguments() of
	[SNode | Args] ->
	    SNode1 = case string:tokens(SNode, "@") of
			 [_Node, _Server] ->
			     SNode;
			 _ ->
			     case net_kernel:longnames() of
				 true ->
				     SNode ++ "@" ++ inet_db:gethostname() ++
					 "." ++ inet_db:res_option(domain);
				 false ->
				     SNode ++ "@" ++ inet_db:gethostname();
				 _ ->
				     SNode
			     end
		     end,
	    Node = list_to_atom(SNode1),
	    Status = case rpc:call(Node, ?MODULE, process, [Args]) of
			 {badrpc, Reason} ->
			     ?PRINT("Failed RPC connection to the node ~p: ~p~n",
				    [Node, Reason]),
			     %% TODO: show minimal start help
			     ?STATUS_BADRPC;
			 S ->
			     S
		     end,
	    halt(Status);
	_ ->
	    print_usage(),
	    halt(?STATUS_USAGE)
    end.

init() ->
    ets:new(ejabberd_ctl_cmds, [named_table, set, public]),
    ets:new(ejabberd_ctl_host_cmds, [named_table, set, public]).


%%-----------------------------
%% ejabberdctl Command managment
%%-----------------------------

register_commands(CmdDescs, Module, Function) ->
    ets:insert(ejabberd_ctl_cmds, CmdDescs),
    ejabberd_hooks:add(ejabberd_ctl_process,
		       Module, Function, 50),
    ok.

unregister_commands(CmdDescs, Module, Function) ->
    lists:foreach(fun(CmdDesc) ->
			  ets:delete_object(ejabberd_ctl_cmds, CmdDesc)
		  end, CmdDescs),
    ejabberd_hooks:delete(ejabberd_ctl_process,
			  Module, Function, 50),
    ok.


%%-----------------------------
%% Process
%%-----------------------------

%% The commands status, stop and restart are defined here to ensure
%% they are usable even if ejabberd is completely stopped.
process(["status"]) ->
    {InternalStatus, ProvidedStatus} = init:get_status(),
    ?PRINT("The node ~p is ~p with status: ~p~n",
	   [node(), InternalStatus, ProvidedStatus]),
    case lists:keysearch(ejabberd, 1, application:which_applications()) of
        false ->
            EjabberdLogPath = ejabberd_app:get_log_path(),
            ?PRINT("ejabberd is not running in that node~n"
		   "Check for error messages: ~s~n"
		   "or other files in that directory.~n", [EjabberdLogPath]),
            ?STATUS_ERROR;
        {value, {_, _, Version}} ->
            ?PRINT("ejabberd ~s is running in that node~n", [Version]),
            ?STATUS_SUCCESS
    end;

process(["stop"]) ->
    %%ejabberd_cover:stop(),
    init:stop(),
    ?STATUS_SUCCESS;

process(["restart"]) ->
    init:restart(),
    ?STATUS_SUCCESS;

process(["mnesia"]) ->
    ?PRINT("~p~n", [mnesia:system_info(all)]),
    ?STATUS_SUCCESS;

process(["mnesia", "info"]) ->
    mnesia:info(),
    ?STATUS_SUCCESS;

process(["mnesia", Arg]) when is_list(Arg) ->
    case catch mnesia:system_info(list_to_atom(Arg)) of
	{'EXIT', Error} -> ?PRINT("Error: ~p~n", [Error]);
	Return -> ?PRINT("~p~n", [Return])
    end,
    ?STATUS_SUCCESS;

%% The arguments --long and --dual are not documented because they are
%% automatically selected depending in the number of columns of the shell
process(["help" | Mode]) ->
    {MaxC, ShCode} = get_shell_info(),
    case Mode of
	[] ->
	    print_usage(dual, MaxC, ShCode),
	    ?STATUS_USAGE;
	["--dual"] ->
	    print_usage(dual, MaxC, ShCode),
	    ?STATUS_USAGE;
	["--long"] ->
	    print_usage(long, MaxC, ShCode),
	    ?STATUS_USAGE;
	["--tags"] ->
	    print_usage_tags(MaxC, ShCode),
	    ?STATUS_SUCCESS;
	["--tags", Tag] ->
	    print_usage_tags(Tag, MaxC, ShCode),
	    ?STATUS_SUCCESS;
	["help"] ->
	    print_usage_help(MaxC, ShCode),
	    ?STATUS_SUCCESS;
	[CommandString | _] ->
	    print_usage_commands(CommandString, MaxC, ShCode),
	    ?STATUS_SUCCESS
    end;

process(Args) ->
    AccessCommands = get_accesscommands(),
    {String, Code} = process2(Args, AccessCommands),
    io:format(String),
    io:format("\n"),
    Code.

%% @spec (Args::[string()], AccessCommands) -> {String::string(), Code::integer()}
process2(["--auth", User, Server, Pass | Args], AccessCommands) ->
    process2(Args, {User, Server, Pass}, AccessCommands);
process2(Args, AccessCommands) ->
    process2(Args, noauth, AccessCommands).

process2(Args, Auth, AccessCommands) ->
    case try_run_ctp(Args, Auth, AccessCommands) of
	{String, wrong_command_arguments}
	when is_list(String) ->
	    io:format(lists:flatten(["\n" | String]++["\n"])),
	    [CommandString | _] = Args,
            process(["help" | [CommandString]]),
	    {lists:flatten(String), ?STATUS_ERROR};
	{String, Code}
	when is_list(String) and is_integer(Code) ->
	    {lists:flatten(String), Code};
	String
	when is_list(String) ->
	    {lists:flatten(String), ?STATUS_SUCCESS};
	Code
	when is_integer(Code) ->
	    {"", Code};
	Other ->
	    {"Erroneous result: " ++ io_lib:format("~p", [Other]), ?STATUS_ERROR}
    end.

get_accesscommands() ->
    case ejabberd_config:get_local_option(ejabberdctl_access_commands) of
	ACs when is_list(ACs) -> ACs;
	_ -> []
    end.


%%-----------------------------
%% Command calling
%%-----------------------------

%% @spec (Args::[string()], Auth, AccessCommands) -> string() | integer() | {string(), integer()}
try_run_ctp(Args, Auth, AccessCommands) ->
    try ejabberd_hooks:run_fold(ejabberd_ctl_process, false, [Args]) of
	false when Args /= [] ->
	    try_call_command(Args, Auth, AccessCommands);
	false ->
	    print_usage(),
	    {"", ?STATUS_USAGE};
	Status ->
	    {"", Status}
    catch
	exit:Why ->
	    print_usage(),
	    {io_lib:format("Error in ejabberd ctl process: ~p", [Why]), ?STATUS_USAGE};
	Error:Why ->
            %% In this case probably ejabberd is not started, so let's show Status
            process(["status"]),
            ?PRINT("~n", []),
	    {io_lib:format("Error in ejabberd ctl process: '~p' ~p", [Error, Why]), ?STATUS_USAGE}
    end.

%% @spec (Args::[string()], Auth, AccessCommands) -> string() | integer() | {string(), integer()}
try_call_command(Args, Auth, AccessCommands) ->
    try call_command(Args, Auth, AccessCommands) of
	{error, command_unknown} ->
	    {io_lib:format("Error: command ~p not known.", [hd(Args)]), ?STATUS_ERROR};
	{error, wrong_number_parameters} ->
	    {"Error: wrong number of parameters", ?STATUS_ERROR};
	Res ->
	    Res
    catch
	A:Why ->
	    Stack = erlang:get_stacktrace(),
	    {io_lib:format("Problem '~p ~p' occurred executing the command.~nStacktrace: ~p", [A, Why, Stack]), ?STATUS_ERROR}
    end.

%% @spec (Args::[string()], Auth, AccessCommands) -> string() | integer() | {string(), integer()} | {error, ErrorType}
call_command([CmdString | Args], Auth, AccessCommands) ->
<<<<<<< HEAD
    {ok, CmdStringU, _} = regexp:gsub(CmdString, "-", "_"),
=======
    CmdStringU = re:replace(CmdString, "-", "_", [global,{return,list}]),
>>>>>>> cd09381e
    Command = list_to_atom(CmdStringU),
    case ejabberd_commands:get_command_format(Command) of
	{error, command_unknown} ->
	    {error, command_unknown};
	{ArgsFormat, ResultFormat} ->
	    case (catch format_args(Args, ArgsFormat)) of
		ArgsFormatted when is_list(ArgsFormatted) ->
		    Result = ejabberd_commands:execute_command(AccessCommands, Auth, Command,
							       ArgsFormatted),
		    format_result(Result, ResultFormat);
		{'EXIT', {function_clause,[{lists,zip,[A1, A2]} | _]}} ->
		    {NumCompa, TextCompa} =
			case {length(A1), length(A2)} of
			    {L1, L2} when L1 < L2 -> {L2-L1, "less argument"};
			    {L1, L2} when L1 > L2 -> {L1-L2, "more argument"}
			end,
		    {io_lib:format("Error: the command ~p requires ~p ~s.",
				   [CmdString, NumCompa, TextCompa]),
		     wrong_command_arguments}
	    end
    end.


%%-----------------------------
%% Format arguments
%%-----------------------------

format_args(Args, ArgsFormat) ->
    lists:foldl(
      fun({{_ArgName, ArgFormat}, Arg}, Res) ->
	      Formatted = format_arg(Arg, ArgFormat),
	      Res ++ [Formatted]
      end,
      [],
      lists:zip(ArgsFormat, Args)).

format_arg(Arg, Format) ->
    Parse = case Format of
		integer ->
		    "~d";
		string ->
		    NumChars = integer_to_list(string:len(Arg)),
		    "~" ++ NumChars ++ "c"
	    end,
    {ok, [Arg2], _RemainingArguments} = io_lib:fread(Parse, Arg),
    Arg2.


%%-----------------------------
%% Format result
%%-----------------------------

format_result({error, ErrorAtom}, _) ->
    {io_lib:format("Error: ~p", [ErrorAtom]), make_status(error)};

format_result(Atom, {_Name, atom}) ->
    io_lib:format("~p", [Atom]);

format_result(Int, {_Name, integer}) ->
    io_lib:format("~p", [Int]);

format_result(String, {_Name, string}) ->
    io_lib:format("~s", [String]);

format_result(Code, {_Name, rescode}) ->
    make_status(Code);

format_result({Code, Text}, {_Name, restuple}) ->
    {io_lib:format("~s", [Text]), make_status(Code)};

%% The result is a list of something: [something()]
format_result([], {_Name, {list, _ElementsDef}}) ->
    "";
format_result([FirstElement | Elements], {_Name, {list, ElementsDef}}) ->
    %% Start formatting the first element
    [format_result(FirstElement, ElementsDef) |
     %% If there are more elements, put always first a newline character
     lists:map(
       fun(Element) ->
	       ["\n" | format_result(Element, ElementsDef)]
       end,
       Elements)];

%% The result is a tuple with several elements: {something1(), something2(),...}
%% NOTE: the elements in the tuple are separated with tabular characters,
%% if a string is empty, it will be difficult to notice in the shell,
%% maybe a different separation character should be used, like ;;?
format_result(ElementsTuple, {_Name, {tuple, ElementsDef}}) ->
    ElementsList = tuple_to_list(ElementsTuple),
    [{FirstE, FirstD} | ElementsAndDef] = lists:zip(ElementsList, ElementsDef),
    [format_result(FirstE, FirstD) |
     lists:map(
       fun({Element, ElementDef}) ->
	       ["\t" | format_result(Element, ElementDef)]
       end,
       ElementsAndDef)].

make_status(ok) -> ?STATUS_SUCCESS;
make_status(true) -> ?STATUS_SUCCESS;
make_status(_Error) -> ?STATUS_ERROR.

get_list_commands() ->
    try ejabberd_commands:list_commands() of
	Commands ->
	    [tuple_command_help(Command)
	     || {N,_,_}=Command <- Commands,
		%% Don't show again those commands, because they are already
		%% announced by ejabberd_ctl itself
		N /= status, N /= stop, N /= restart]
    catch
	exit:_ ->
	    []
    end.

%% Return: {string(), [string()], string()}
tuple_command_help({Name, Args, Desc}) ->
    Arguments = [atom_to_list(ArgN) || {ArgN, _ArgF} <- Args],
    Prepend = case is_supported_args(Args) of
		  true -> "";
		  false -> "*"
	      end,
    CallString = atom_to_list(Name),
    {CallString, Arguments, Prepend ++ Desc}.

is_supported_args(Args) ->
    lists:all(
      fun({_Name, Format}) ->
	      (Format == integer)
		  or (Format == string)
      end,
      Args).

get_list_ctls() ->
    case catch ets:tab2list(ejabberd_ctl_cmds) of
	{'EXIT', _} -> [];
	Cs -> [{NameArgs, [], Desc} || {NameArgs, Desc} <- Cs]
    end.


%%-----------------------------
%% Print help
%%-----------------------------

%% Bold
-define(B1, "\e[1m").
-define(B2, "\e[22m").
-define(B(S), case ShCode of true -> [?B1, S, ?B2]; false -> S end).

%% Underline
-define(U1, "\e[4m").
-define(U2, "\e[24m").
-define(U(S), case ShCode of true -> [?U1, S, ?U2]; false -> S end).

print_usage() ->
    {MaxC, ShCode} = get_shell_info(),
    print_usage(dual, MaxC, ShCode).
print_usage(HelpMode, MaxC, ShCode) ->
    AllCommands =
	[
	 {"status", [], "Get ejabberd status"},
	 {"stop", [], "Stop ejabberd"},
	 {"restart", [], "Restart ejabberd"},
	 {"help", ["[--tags [tag] | com?*]"], "Show help (try: ejabberdctl help help)"},
	 {"mnesia", ["[info]"], "show information of Mnesia system"}] ++
	get_list_commands() ++
	get_list_ctls(),

    ?PRINT(
       ["Usage: ", ?B("ejabberdctl"), " [--node ", ?U("nodename"), "] [--auth ",
	?U("user"), " ", ?U("host"), " ", ?U("password"), "] ",
	?U("command"), " [", ?U("options"), "]\n"
	"\n"
	"Available commands in this ejabberd node:\n"], []),
    print_usage_commands(HelpMode, MaxC, ShCode, AllCommands),
    ?PRINT(
       ["\n"
	"Examples:\n"
	"  ejabberdctl restart\n"
	"  ejabberdctl --node ejabberd@host restart\n"],
       []).

print_usage_commands(HelpMode, MaxC, ShCode, Commands) ->
    CmdDescsSorted = lists:keysort(1, Commands),

    %% What is the length of the largest command?
    {CmdArgsLenDescsSorted, Lens} =
	lists:mapfoldl(
	  fun({Cmd, Args, Desc}, Lengths) ->
		  Len =
		      length(Cmd) +
		      lists:foldl(fun(Arg, R) ->
					  R + 1 + length(Arg)
				  end,
				  0,
				  Args),
		  {{Cmd, Args, Len, Desc}, [Len | Lengths]}
	  end,
	  [],
	  CmdDescsSorted),
    MaxCmdLen = case Lens of
		    [] -> 80;
		    _ -> lists:max(Lens)
		end,

    %% For each command in the list of commands
    %% Convert its definition to a line
    FmtCmdDescs = format_command_lines(CmdArgsLenDescsSorted, MaxCmdLen, MaxC, ShCode, HelpMode),

    ?PRINT([FmtCmdDescs], []).


%% Get some info about the shell:
%% how many columns of width
%% and guess if it supports text formatting codes.
get_shell_info() ->
    %% This function was introduced in OTP R12B-0
    try io:columns() of
	{ok, C} -> {C-2, true};
	{error, enotsup} -> {78, false}
    catch
	_:_ -> {78, false}
    end.

%% Split this command description in several lines of proper length
prepare_description(DescInit, MaxC, Desc) ->
    Words = string:tokens(Desc, " "),
    prepare_long_line(DescInit, MaxC, Words).

prepare_long_line(DescInit, MaxC, Words) ->
    MaxSegmentLen = MaxC - DescInit,
    MarginString = lists:duplicate(DescInit, $\s), % Put spaces
    [FirstSegment | MoreSegments] = split_desc_segments(MaxSegmentLen, Words),
    MoreSegmentsMixed = mix_desc_segments(MarginString, MoreSegments),
    [FirstSegment | MoreSegmentsMixed].

mix_desc_segments(MarginString, Segments) ->
    [["\n", MarginString, Segment] || Segment <- Segments].

split_desc_segments(MaxL, Words) ->
    join(MaxL, Words).

%% Join words in a segment,
%% but stop adding to a segment if adding this word would pass L
join(L, Words) ->
    join(L, Words, 0, [], []).

join(_L, [], _LenLastSeg, LastSeg, ResSeg) ->
    ResSeg2 = [lists:reverse(LastSeg) | ResSeg],
    lists:reverse(ResSeg2);
join(L, [Word | Words], LenLastSeg, LastSeg, ResSeg) ->
    LWord = length(Word),
    case LWord + LenLastSeg < L of
	true ->
	    %% This word fits in the last segment
	    %% If this word ends with "\n", reset column counter
	    case string:str(Word, "\n") of
		0 ->
		    join(L, Words, LenLastSeg+LWord+1, [" ", Word | LastSeg], ResSeg);
		_ ->
		    join(L, Words, LWord+1, [" ", Word | LastSeg], ResSeg)
	    end;
	false ->
	    join(L, Words, LWord, [" ", Word], [lists:reverse(LastSeg) | ResSeg])
    end.

format_command_lines(CALD, MaxCmdLen, MaxC, ShCode, dual)
  when MaxC - MaxCmdLen < 40 ->
    %% If the space available for descriptions is too narrow, enforce long help mode
    format_command_lines(CALD, MaxCmdLen, MaxC, ShCode, long);

format_command_lines(CALD, MaxCmdLen, MaxC, ShCode, dual) ->
    lists:map(
      fun({Cmd, Args, CmdArgsL, Desc}) ->
	      DescFmt = prepare_description(MaxCmdLen+4, MaxC, Desc),
	      ["  ", ?B(Cmd), " ", [[?U(Arg), " "] || Arg <- Args], string:chars($\s, MaxCmdLen - CmdArgsL + 1),
	       DescFmt, "\n"]
      end, CALD);

format_command_lines(CALD, _MaxCmdLen, MaxC, ShCode, long) ->
    lists:map(
      fun({Cmd, Args, _CmdArgsL, Desc}) ->
	      DescFmt = prepare_description(8, MaxC, Desc),
	      ["\n  ", ?B(Cmd), " ", [[?U(Arg), " "] || Arg <- Args], "\n", "        ",
	       DescFmt, "\n"]
      end, CALD).


%%-----------------------------
%% Print Tags
%%-----------------------------

print_usage_tags(MaxC, ShCode) ->
    ?PRINT("Available tags and commands:", []),
    TagsCommands = ejabberd_commands:get_tags_commands(),
    lists:foreach(
      fun({Tag, Commands} = _TagCommands) ->
	      ?PRINT(["\n\n  ", ?B(Tag), "\n     "], []),
	      Words = lists:sort(Commands),
	      Desc = prepare_long_line(5, MaxC, Words),
	      ?PRINT(Desc, [])
      end,
      TagsCommands),
    ?PRINT("\n\n", []).

print_usage_tags(Tag, MaxC, ShCode) ->
    ?PRINT(["Available commands with tag ", ?B(Tag), ":", "\n"], []),
    HelpMode = long,
    TagsCommands = ejabberd_commands:get_tags_commands(),
    CommandsNames = case lists:keysearch(Tag, 1, TagsCommands) of
			{value, {Tag, CNs}} -> CNs;
			false -> []
		    end,
    CommandsList = lists:map(
		     fun(NameString) ->
			     C = ejabberd_commands:get_command_definition(list_to_atom(NameString)),
			     #ejabberd_commands{name = Name,
						args = Args,
						desc = Desc} = C,
			     tuple_command_help({Name, Args, Desc})
		     end,
		     CommandsNames),
    print_usage_commands(HelpMode, MaxC, ShCode, CommandsList),
    ?PRINT("\n", []).


%%-----------------------------
%% Print usage of 'help' command
%%-----------------------------

print_usage_help(MaxC, ShCode) ->
    LongDesc =
	["The special 'help' ejabberdctl command provides help of ejabberd commands.\n\n"
	 "The format is:\n  ", ?B("ejabberdctl"), " ", ?B("help"), " [", ?B("--tags"), " ", ?U("[tag]"), " | ", ?U("com?*"), "]\n\n"
	 "The optional arguments:\n"
	 "  ",?B("--tags"),"      Show all tags and the names of commands in each tag\n"
	 "  ",?B("--tags"), " ", ?U("tag"),"  Show description of commands in this tag\n"
	 "  ",?U("command"),"     Show detailed description of the command\n"
	 "  ",?U("com?*"),"       Show detailed description of commands that match this glob.\n"
	 "              You can use ? to match a simple character,\n"
	 "              and * to match several characters.\n"
	 "\n",
	 "Some example usages:\n",
	 "  ejabberdctl help\n",
	 "  ejabberdctl help --tags\n",
	 "  ejabberdctl help --tags accounts\n",
	 "  ejabberdctl help register\n",
	 "  ejabberdctl help regist*\n",
	 "\n",
	 "Please note that 'ejabberdctl help' shows all ejabberd commands,\n",
	 "even those that cannot be used in the shell with ejabberdctl.\n",
	 "Those commands can be identified because the description starts with: *"],
    ArgsDef = [],
    C = #ejabberd_commands{
      desc = "Show help of ejabberd commands",
      longdesc = LongDesc,
      args = ArgsDef,
      result = {help, string}},
    print_usage_command("help", C, MaxC, ShCode).


%%-----------------------------
%% Print usage command
%%-----------------------------

%% @spec (CmdSubString::string(), MaxC::integer(), ShCode::boolean()) -> ok
print_usage_commands(CmdSubString, MaxC, ShCode) ->
    %% Get which command names match this substring
    AllCommandsNames = [atom_to_list(Name) || {Name, _, _} <- ejabberd_commands:list_commands()],
    Cmds = filter_commands(AllCommandsNames, CmdSubString),
    case Cmds of
    	[] -> io:format("Error: not command found that match: ~p~n", [CmdSubString]);
	_ -> print_usage_commands2(lists:sort(Cmds), MaxC, ShCode)
    end.

print_usage_commands2(Cmds, MaxC, ShCode) ->
    %% Then for each one print it
    lists:mapfoldl(
      fun(Cmd, Remaining) ->
	      print_usage_command(Cmd, MaxC, ShCode),
	      case Remaining > 1 of
		  true -> ?PRINT([" ", lists:duplicate(MaxC, 126), " \n"], []);
		  false -> ok
	      end,
	      {ok, Remaining-1}
      end,
      length(Cmds),
      Cmds).

filter_commands(All, SubString) ->
    case lists:member(SubString, All) of
	true -> [SubString];
	false -> filter_commands_regexp(All, SubString)
    end.

filter_commands_regexp(All, Glob) ->
<<<<<<< HEAD
    RegExp = regexp:sh_to_awk(Glob),
    lists:filter(
      fun(Command) ->
	      case regexp:first_match(Command, RegExp) of
		  {match, _, _} ->
		      true;
		  _ ->
=======
    RegExp = xmerl_regexp:sh_to_awk(Glob),
    lists:filter(
      fun(Command) ->
	      case re:run(Command, RegExp, [{capture, none}]) of
		  match ->
		      true;
		  nomatch ->
>>>>>>> cd09381e
		      false
	      end
      end,
      All).

%% @spec (Cmd::string(), MaxC::integer(), ShCode::boolean()) -> ok
print_usage_command(Cmd, MaxC, ShCode) ->
    Name = list_to_atom(Cmd),
    case ejabberd_commands:get_command_definition(Name) of
	command_not_found ->
	    io:format("Error: command ~p not known.~n", [Cmd]);
	C ->
	    print_usage_command(Cmd, C, MaxC, ShCode)
    end.

print_usage_command(Cmd, C, MaxC, ShCode) ->
    #ejabberd_commands{
		     tags = TagsAtoms,
		     desc = Desc,
		     longdesc = LongDesc,
		     args = ArgsDef,
		     result = ResultDef} = C,

    NameFmt = ["  ", ?B("Command Name"), ": ", Cmd, "\n"],

    %% Initial indentation of result is 13 = length("  Arguments: ")
    Args = [format_usage_ctype(ArgDef, 13) || ArgDef <- ArgsDef],
    ArgsMargin = lists:duplicate(13, $\s),
    ArgsListFmt = case Args of
		      [] -> "\n";
		      _ -> [ [Arg, "\n", ArgsMargin] || Arg <- Args]
		  end,
    ArgsFmt = ["  ", ?B("Arguments"), ": ", ArgsListFmt],

    %% Initial indentation of result is 11 = length("  Returns: ")
    ResultFmt = format_usage_ctype(ResultDef, 11),
    ReturnsFmt = ["  ",?B("Returns"),": ", ResultFmt],

    XmlrpcFmt = "", %%+++ ["  ",?B("XML-RPC"),": ", format_usage_xmlrpc(ArgsDef, ResultDef), "\n\n"],

    TagsFmt = ["  ",?B("Tags"),": ", prepare_long_line(8, MaxC, [atom_to_list(TagA) || TagA <- TagsAtoms])],

    DescFmt = ["  ",?B("Description"),": ", prepare_description(15, MaxC, Desc)],

    LongDescFmt = case LongDesc of
		      "" -> "";
		      _ -> ["", prepare_description(0, MaxC, LongDesc), "\n\n"]
		  end,

    NoteEjabberdctl = case is_supported_args(ArgsDef) of
			  true -> "";
			  false -> ["  ", ?B("Note:"), " This command cannot be executed using ejabberdctl. Try ejabberd_xmlrpc.\n\n"]
		      end,

    ?PRINT(["\n", NameFmt, "\n", ArgsFmt, "\n", ReturnsFmt, "\n\n", XmlrpcFmt, TagsFmt, "\n\n", DescFmt, "\n\n", LongDescFmt, NoteEjabberdctl], []).

format_usage_ctype({Name, Type}, _Indentation)
  when (Type==atom) or (Type==integer) or (Type==string) or (Type==rescode) or (Type==restuple)->
    io_lib:format("~p::~p", [Name, Type]);

format_usage_ctype({Name, {list, ElementDef}}, Indentation) ->
    NameFmt = atom_to_list(Name),
    Indentation2 = Indentation + length(NameFmt) + 4,
    ElementFmt = format_usage_ctype(ElementDef, Indentation2),
    [NameFmt, "::[ ", ElementFmt, " ]"];

format_usage_ctype({Name, {tuple, ElementsDef}}, Indentation) ->
    NameFmt = atom_to_list(Name),
    Indentation2 = Indentation + length(NameFmt) + 4,
    ElementsFmt = format_usage_tuple(ElementsDef, Indentation2),
    [NameFmt, "::{ " | ElementsFmt].

format_usage_tuple([], _Indentation) ->
    [];
format_usage_tuple([ElementDef], Indentation) ->
    [format_usage_ctype(ElementDef, Indentation) , " }"];
format_usage_tuple([ElementDef | ElementsDef], Indentation) ->
    ElementFmt = format_usage_ctype(ElementDef, Indentation),
    MarginString = lists:duplicate(Indentation, $\s), % Put spaces
    [ElementFmt, ",\n", MarginString, format_usage_tuple(ElementsDef, Indentation)].


%%-----------------------------
%% Command managment
%%-----------------------------

%%+++
%% Struct(Integer res) create_account(Struct(String user, String server, String password))
%%format_usage_xmlrpc(ArgsDef, ResultDef) ->
%%    ["aaaa bbb ccc"].
<|MERGE_RESOLUTION|>--- conflicted
+++ resolved
@@ -277,11 +277,7 @@
 
 %% @spec (Args::[string()], Auth, AccessCommands) -> string() | integer() | {string(), integer()} | {error, ErrorType}
 call_command([CmdString | Args], Auth, AccessCommands) ->
-<<<<<<< HEAD
-    {ok, CmdStringU, _} = regexp:gsub(CmdString, "-", "_"),
-=======
     CmdStringU = re:replace(CmdString, "-", "_", [global,{return,list}]),
->>>>>>> cd09381e
     Command = list_to_atom(CmdStringU),
     case ejabberd_commands:get_command_format(Command) of
 	{error, command_unknown} ->
@@ -677,15 +673,6 @@
     end.
 
 filter_commands_regexp(All, Glob) ->
-<<<<<<< HEAD
-    RegExp = regexp:sh_to_awk(Glob),
-    lists:filter(
-      fun(Command) ->
-	      case regexp:first_match(Command, RegExp) of
-		  {match, _, _} ->
-		      true;
-		  _ ->
-=======
     RegExp = xmerl_regexp:sh_to_awk(Glob),
     lists:filter(
       fun(Command) ->
@@ -693,7 +680,6 @@
 		  match ->
 		      true;
 		  nomatch ->
->>>>>>> cd09381e
 		      false
 	      end
       end,
